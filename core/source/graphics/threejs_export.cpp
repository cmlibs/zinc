/***************************************************************************//**
 * FILE : threejs_export.cpp
 *
 * File containing a class for exporting threejs vertices and script for rendering.
 */
/* OpenCMISS-Zinc Library
*
* This Source Code Form is subject to the terms of the Mozilla Public
* License, v. 2.0. If a copy of the MPL was not distributed with this
* file, You can obtain one at http://mozilla.org/MPL/2.0/. */

#include "general/debug.h"
#include "opencmiss/zinc/material.h"
#include "graphics/threejs_export.hpp"
#include "graphics/glyph.hpp"
#include "graphics/graphics_object.h"
#include "graphics/graphics_object_private.hpp"
#include "graphics/material.h"
#include "graphics/texture.h"
#include <iostream>
#include <string>
#include <math.h>
#include <iostream>
#include <sstream>
#include <fstream>
#include "jsoncpp/json.h"

using namespace std;

enum ThreejsType
{
	THREEJS_TYPE_TRIANGLE = 0,
	THREEJS_TYPE_MATERIAL = 2,
	THREEJS_TYPE_VERTEX_TEX_COORD = 8,
	THREEJS_TYPE_VERTEX_NORMAL = 32,
	THREEJS_TYPE_FACE_COLOR = 64,
	THREEJS_TYPE_VERTEX_COLOR = 128
};

int rgb_to_hex(float r, float g, float b)
{
	int red = (r * 255) + 0.5, green = (g * 255) + 0.5, blue = (b * 255) + 0.5;
	int hex = 0;
	int remainder = 0, quotient = 0;
	if (red > 0)
	{
		quotient = red / 16;
		remainder = red % 16;
		hex += pow((double)16, 5) * quotient + pow((double)16, 4) * remainder;
	}
	if (green > 0)
	{
		quotient = green / 16;
		remainder = green % 16;
		hex += pow((double)16, 3) * quotient + pow((double)16, 2) * remainder;
	}
	if (blue > 0)
	{
		quotient = blue / 16;
		remainder = blue % 16;
		hex += pow((double)16, 1) * quotient + remainder;
	}
	return hex;
}

Threejs_export::~Threejs_export()
{
	if (groupName)
		DEALLOCATE(groupName);
	DEALLOCATE(filename);
}

int Threejs_export::beginExport()
{

	outputString += "{\n\t\"metadata\" : {\n\t\t\"formatVersion\" : 3,\n";
	outputString += "\t\t\"description\" : \"Exported from LibZinc.\"\n\t},\n\n";
	return 1;
}

int Threejs_export::endExport()
{
	outputString += verticesMorphString;
	outputString += colorsMorphString;
	outputString += normalMorphString;
	outputString += facesString;
	outputString += "}\n";
	return 1;
}

std::string *Threejs_export::getExportString()
{
	return &outputString;
}

void Threejs_export::writeIntegerBuffer(const char *output_variable_name,
	int *vertex_buffer, unsigned int values_per_vertex,
	unsigned int vertex_count)
{
	if (vertex_buffer && (values_per_vertex > 0)  && (vertex_count > 0))
	{
		char temp[200];

		unsigned int number_of_valid_output =  values_per_vertex;
		if (number_of_valid_output > 3)
			number_of_valid_output = 3;
		int *currentVertex = vertex_buffer;
		sprintf(temp, "\t\"%s\" : [", output_variable_name);
		outputString += temp;

		for (unsigned int i = 0; i < vertex_count; i++)
		{
			if (((i % 10) == 0))
				outputString += "\n\t\t";
			for (unsigned int k = 0; k < number_of_valid_output; k++)
			{
				sprintf(temp, "%d", currentVertex[k]);
				outputString += temp;
				if (0 == ((k == number_of_valid_output - 1) && (i == vertex_count - 1)))
				{
					outputString += ",";
				}
			}
			currentVertex+=values_per_vertex;
		}
		outputString += "\n\t],\n\n";
	}
}

/* this write out colour buffer at different time step */
void Threejs_export::writeMorphIntegerBuffer(const char *output_variable_name,
	std::string *output, int *vertex_buffer, unsigned int values_per_vertex,
	unsigned int vertex_count, int time_step)
{
	if (vertex_buffer && (values_per_vertex > 0)  && (vertex_count > 0) &&
		(vertex_count > 0) && output)
	{
		if (time_step == 0)
		{
			(*output) += "\t\"morphColors\": [";
		}
		unsigned int number_of_valid_output =  values_per_vertex;
		if (number_of_valid_output > 3)
			number_of_valid_output = 3;
		int *currentVertex = vertex_buffer;
		char temp[300];
		sprintf(temp, "\t{ \"name\": \"%s_color_%03d\", \"%s\": [", filename, time_step, output_variable_name);
		(*output) += temp;
		for (unsigned int i = 0; i < vertex_count; i++)
		{
			if (((i % 10) == 0))
			{
				sprintf(temp,"\n\t\t");
				(*output) += temp;
			}
			for (unsigned int k = 0; k < number_of_valid_output; k++)
			{
				sprintf(temp, "%d", currentVertex[k]);
				(*output) += temp;
				if (0 == ((k == number_of_valid_output - 1) && (i == vertex_count - 1)))
				{
					(*output) += ",";
				}
			}
			currentVertex+=values_per_vertex;
		}
		if (number_of_time_steps - 1 > time_step)
		{
			(*output) += "] },\n";
		}
		else
		{
			(*output) += "] }\n\t],\n\n";
		}
	}
}

void Threejs_export::writeVertexBuffer(const char *output_variable_name,
	GLfloat *vertex_buffer, unsigned int values_per_vertex,
	unsigned int vertex_count)
{
	if (vertex_buffer && (values_per_vertex > 0)  && (vertex_count > 0))
	{
		unsigned int number_of_valid_output = 3;
		GLfloat *currentVertex = vertex_buffer;
		char new_string[100];
		sprintf(new_string, "\t\"%s\" : [", output_variable_name);
		outputString += new_string;
		for (unsigned int i = 0; i < vertex_count; i++)
		{
			if ((i % 10) == 0)
				outputString += "\n\t\t";
			for (unsigned int k = 0; k < number_of_valid_output; k++)
			{
				if ((number_of_valid_output > values_per_vertex) &&
					(k >= values_per_vertex))
					outputString += "0.0";
				else
				{
					sprintf(new_string, "%f", currentVertex[k]);
					outputString += new_string;
				}
				if (0 == ((k == number_of_valid_output - 1) && (i == vertex_count - 1)))
				{
					outputString += ",";
				}
			}
			currentVertex+=values_per_vertex;
		}
		outputString += "\n\t],\n\n";
	}
}

/* this write out vertex buffer at different time step */
void Threejs_export::writeMorphVertexBuffer(const char *output_variable_name,
	std::string *output,	GLfloat *vertex_buffer, unsigned int values_per_vertex,
	unsigned int vertex_count, int time_step)
{
	if (vertex_buffer && (values_per_vertex > 0) &&
		(vertex_count > 0) && output)
	{
		if (time_step == 0)
		{
			if (!strcmp("vertices", output_variable_name))
			{
				(*output) += "\t\"morphTargets\": [";
			}
			else
			{
				(*output) += "\t\"morphNormals\": [";
			}
		}
		unsigned int number_of_valid_output =  3;
		GLfloat *currentVertex = vertex_buffer;

		char temp[300];
		sprintf(temp, "\t{ \"name\": \"%s_%03d\", \"%s\": [", filename, time_step, output_variable_name);
		(*output) += temp;
		for (unsigned int i = 0; i < vertex_count; i++)
		{
			if (((i % 10) == 0))
			{
				sprintf(temp,"\n\t\t");
				(*output) += temp;
			}
			for (unsigned int k = 0; k < number_of_valid_output; k++)
			{
				if ((number_of_valid_output > values_per_vertex) &&
					(k >= values_per_vertex))
					sprintf(temp, "0.0");
				else
					sprintf(temp, "%f", currentVertex[k]);
				(*output) += temp;
				if (0 == ((k == number_of_valid_output - 1) && (i == vertex_count - 1)))
				{
					(*output) += ",";
				}
			}
			currentVertex+=values_per_vertex;
		}
		if (number_of_time_steps - 1 > time_step)
		{
			(*output) += "] },\n";
		}
		else
		{
			(*output) += "] }\n\t],\n\n";
		}
	}
}

/*
 * Export the material used by the graphics, including the name of the texture used.
 */
void Threejs_export::exportMaterial(cmzn_material_id material)
{
	if (material)
	{
<<<<<<< HEAD
		char new_string[500];
=======
		char new_string[1024];
>>>>>>> 70e1a06b
		sprintf(new_string, "\t\"materials\" : [ {\n");
		outputString += new_string;
		sprintf(new_string, "\t\"DbgColor\" : 15658734,\n");
		outputString += new_string;
		sprintf(new_string, "\t\"DbgIndex\" : 0,\n");
		outputString += new_string;
		sprintf(new_string, "\t\"DbgName\" : \"my_material\",\n");
		outputString += new_string;
		double values[3];
		cmzn_material_get_attribute_real3(material,
			CMZN_MATERIAL_ATTRIBUTE_DIFFUSE, &values[0]);
		sprintf(new_string, "\t\"colorDiffuse\" : [%g, %g, %g],\n", values[0], values[1], values[2]);
		outputString += new_string;
		cmzn_material_get_attribute_real3(material,
			CMZN_MATERIAL_ATTRIBUTE_SPECULAR, &values[0]);
		sprintf(new_string, "\t\"colorSpecular\" : [%g, %g, %g],\n", values[0], values[1], values[2]);
		outputString += new_string;

		struct Texture *texture = Graphical_material_get_texture(material);
		if (texture)
		{
			/* non-accessed */
			char *textureName = Texture_get_image_file_name(texture);
			if (!textureName)
				textureName = "my_texture.png";
			sprintf(new_string, "\t\"mapDiffuse\" : \"%s\",\n", textureName);
			outputString += new_string;
			enum Texture_wrap_mode mode = Texture_get_wrap_mode(texture);
			if (mode == TEXTURE_MIRRORED_REPEAT_WRAP)
			{
				sprintf(new_string, "\t\"mapDiffuseWrap\" : [\"mirror\", \"mirror\"],\n");
			}
			else
			{
				sprintf(new_string, "\t\"mapDiffuseWrap\" : [\"repeat\", \"repeat\"],\n");
			}
			outputString += new_string;
		}
		texture = Graphical_material_get_second_texture(material);
		if (texture)
		{
			/* non-accessed */
			char *textureName = Texture_get_image_file_name(texture);
			if (!textureName)
				textureName = "normal_texture.png";
			sprintf(new_string, "\t\"mapNormal\" : \"%s\",\n", textureName);
			outputString += new_string;
			enum Texture_wrap_mode mode = Texture_get_wrap_mode(texture);
			if (mode == TEXTURE_MIRRORED_REPEAT_WRAP)
			{
				sprintf(new_string, "\t\"mapNormalWrap\" : [\"mirror\", \"mirror\"],\n");
			}
			else
			{
				sprintf(new_string, "\t\"mapNormalWrap\" : [\"repeat\", \"repeat\"],\n");
			}
			outputString += new_string;
		}
		sprintf(new_string, "\t\"shading\" : \"Phong\",\n");
		outputString += new_string;
		double shininess = cmzn_material_get_attribute_real(material,
			CMZN_MATERIAL_ATTRIBUTE_SHININESS);
		sprintf(new_string, "\t\"specularCoef\" : %d,\n", (int)(shininess * 100));
		outputString += new_string;
		double alpha = cmzn_material_get_attribute_real(material, CMZN_MATERIAL_ATTRIBUTE_ALPHA);
		sprintf(new_string, "\t\"opacity\" : %g,\n", alpha);
		outputString += new_string;
		sprintf(new_string, "\t\"vertexColors\" : true\n");
		outputString += new_string;
		sprintf(new_string, "\t}],\n\n");
		outputString += new_string;
	}
}

/* write index for triangle surfaces (non triangle-stripe). */
void Threejs_export::writeIndexBufferWithoutIndex(int typeMask, int number_of_points,
	unsigned int offset)
{
	if (number_of_points)
	{
		char temp[100];
		facesString += "\t\"faces\": [\n";
		unsigned int number_of_triangles = number_of_points / 3;
		int current_index = 0;
		for (unsigned i = 0; i < number_of_triangles; i++)
		{
			sprintf(temp,"\t\t%d", typeMask);
			facesString += temp;
			sprintf(temp," ,%d,%d,%d", current_index+offset, current_index+offset+1, current_index+offset+2);
			facesString += temp;
			if (typeMask & THREEJS_TYPE_VERTEX_TEX_COORD)
			{
				sprintf(temp," ,%d,%d,%d", current_index+offset, current_index+offset+1, current_index+offset+2);
				facesString += temp;
			}
			if (typeMask & THREEJS_TYPE_VERTEX_NORMAL)
			{
				sprintf(temp," ,%d,%d,%d", current_index+offset, current_index+offset+1, current_index+offset+2);
				facesString += temp;
			}
			current_index += 3;
			if (i != number_of_triangles - 1)
			{
				facesString += ",";
			}
			facesString += "\n";
		}
		facesString += "\t]\n\n";
	}
}

void Threejs_export::writeIndexBuffer(struct GT_object *object, int typeMask, int number_of_points,
	unsigned int offset)
{
	if (object)
	{
		unsigned int *index_vertex_buffer = 0, index_values_per_vertex = 0, index_vertex_count = 0;
		object->vertex_array->get_unsigned_integer_vertex_buffer(
			GRAPHICS_VERTEX_ARRAY_ATTRIBUTE_TYPE_STRIP_INDEX_ARRAY,
			&index_vertex_buffer, &index_values_per_vertex,
			&index_vertex_count);
		char temp[100];
		unsigned int face_colour_index = 0;
		if (index_vertex_buffer)
		{
			facesString += "\t\"faces\": [\n";
			unsigned int *indices = index_vertex_buffer;
			int current_index = 0;
			unsigned int *number_buffer = 0, number_per_vertex = 0, number_count = 0;
			object->vertex_array->get_unsigned_integer_vertex_buffer(
				GRAPHICS_VERTEX_ARRAY_ATTRIBUTE_TYPE_NUMBER_OF_POINTS_FOR_STRIP,
				&number_buffer, &number_per_vertex, &number_count);
			unsigned int points_per_strip = 0;
			for (unsigned i = 0; i < number_count; i ++)
			{
				points_per_strip = number_buffer[i];
				for (unsigned int j =0; j< points_per_strip - 2; j++)
				{
					sprintf(temp,"\t\t%d", typeMask);
					facesString += temp;
					if (0 == (j % 2))
					{
						sprintf(temp," ,%d,%d,%d",
							indices[current_index+j]+offset, indices[current_index+j+1]+offset,
							indices[current_index+j+2]+offset);
						facesString += temp;
						if (typeMask & THREEJS_TYPE_VERTEX_TEX_COORD)
						{
							sprintf(temp," ,%d,%d,%d",
								indices[current_index+j]+offset, indices[current_index+j+1]+offset,
								indices[current_index+j+2]+offset);
							facesString += temp;
						}
						if (typeMask & THREEJS_TYPE_VERTEX_NORMAL)
						{
							sprintf(temp," ,%d,%d,%d",
								indices[current_index+j]+offset, indices[current_index+j+1]+offset,
								indices[current_index+j+2]+offset);
							facesString += temp;
						}
						if (typeMask & THREEJS_TYPE_FACE_COLOR)
						{
							sprintf(temp," ,%d",	face_colour_index);
							facesString += temp;
							face_colour_index++;
						}
						if (typeMask & THREEJS_TYPE_VERTEX_COLOR)
						{
							sprintf(temp," ,%d,%d,%d",
								indices[current_index+j]+offset, indices[current_index+j+1]+offset,
								indices[current_index+j+2]+offset);
							facesString += temp;
						}
					}
					else
					{
						sprintf(temp," ,%d,%d,%d",
							indices[current_index+j+1]+offset, indices[current_index+j]+offset,
							indices[current_index+j+2]+offset);
						facesString += temp;
						if (typeMask & THREEJS_TYPE_VERTEX_TEX_COORD)
						{
							sprintf(temp," ,%d,%d,%d",
								indices[current_index+j+1]+offset, indices[current_index+j]+offset,
								indices[current_index+j+2]+offset);
							facesString += temp;
						}
						if (typeMask & THREEJS_TYPE_VERTEX_NORMAL)
						{
							sprintf(temp," ,%d,%d,%d",
								indices[current_index+j+1]+offset, indices[current_index+j]+offset,
								indices[current_index+j+2]+offset);
							facesString += temp;
						}
						if (typeMask & THREEJS_TYPE_FACE_COLOR)
						{
							sprintf(temp," ,%d",	face_colour_index);
							facesString += temp;
							face_colour_index++;
						}
						if (typeMask & THREEJS_TYPE_VERTEX_COLOR)
						{
							sprintf(temp," ,%d,%d,%d",
								indices[current_index+j+1]+offset, indices[current_index+j]+offset,
								indices[current_index+j+2]+offset);
							facesString += temp;
						}
					}
					if (!((i == number_count - 1) && (j == points_per_strip - 3)))
					{
						facesString += ",";
					}
					facesString += "\n";
				}
				current_index += points_per_strip;
			}
			facesString += "\t]\n\n";
		}
		else
		{
			writeIndexBufferWithoutIndex(typeMask, number_of_points, offset);
		}
	}
}

void Threejs_export::writeSpecialDataBuffer(struct GT_object *object, GLfloat *vertex_buffer,
	unsigned int values_per_vertex, unsigned int vertex_count)
{
	char num_string[100];

	if (vertex_buffer && (values_per_vertex > 0)  && (vertex_count > 0))
	{
		outputString += "\t\"colors\" : [";
		if (mode == CMZN_STREAMINFORMATION_SCENE_IO_DATA_TYPE_PER_VERTEX_VALUE)
		{
			GLfloat *currentVertex = vertex_buffer;
			for (unsigned int i = 0; i < vertex_count; i++)
			{
				if (((i % 10) == 0))
					outputString += "\n\t\t";
				for (unsigned int k = 0; k < values_per_vertex; k++)
				{
					sprintf(num_string, "%f", currentVertex[k]);
					outputString += num_string;
					if (0 == ((k == values_per_vertex - 1) && (i == vertex_count - 1)))
					{
						outputString += ",";
					}
				}
				currentVertex+=values_per_vertex;
			}
		}
		else
		{
			unsigned int *index_vertex_buffer = 0, index_values_per_vertex = 0, index_vertex_count = 0;
			object->vertex_array->get_unsigned_integer_vertex_buffer(
				GRAPHICS_VERTEX_ARRAY_ATTRIBUTE_TYPE_STRIP_INDEX_ARRAY,
				&index_vertex_buffer, &index_values_per_vertex,
				&index_vertex_count);
			if (index_vertex_buffer)
			{
				unsigned int *indices = index_vertex_buffer;
				int current_index = 0;
				unsigned int *number_buffer = 0, number_per_vertex = 0, number_count = 0;
				object->vertex_array->get_unsigned_integer_vertex_buffer(
					GRAPHICS_VERTEX_ARRAY_ATTRIBUTE_TYPE_NUMBER_OF_POINTS_FOR_STRIP,
					&number_buffer, &number_per_vertex, &number_count);
				unsigned int points_per_strip = 0;
				unsigned int index[3];
				for (unsigned i = 0; i < number_count; i ++)
				{
					outputString += "\n\t\t";
					points_per_strip = number_buffer[i];
					for (unsigned int j =0; j< points_per_strip - 2; j++)
					{
						if (0 == (j % 2))
						{
							index[0] = indices[current_index+j];
							index[1] = indices[current_index+j+1];
							index[2] = indices[current_index+j+2];
						}
						else
						{
							index[0] = indices[current_index+j+1];
							index[1] = indices[current_index+j];
							index[2] = indices[current_index+j+2];
						}
						GLfloat *currentVertex = vertex_buffer;
						for (unsigned int k = 0; k < values_per_vertex; k++)
						{
							GLfloat average = (currentVertex[index[0] * values_per_vertex + k] +
								currentVertex[index[1] * values_per_vertex + k] +
								currentVertex[index[2] * values_per_vertex + k]) / 3;
							sprintf(num_string, "%f", average);
							outputString += num_string;
							if (!((i == number_count - 1) && (k == values_per_vertex - 1) &&
								 (j == points_per_strip - 3)))
							{
								outputString += ",";
							}
						}
					}
					current_index += points_per_strip;
				}

			}
			else
			{
				/* face colors, get the average vertex colors */
				GLfloat *currentVertex = vertex_buffer;
				for (unsigned int i = 0; i < vertex_count; i += 3)
				{
					if (((i % 10) == 0))
						outputString += "\n\t\t";
					for (unsigned int k = 0; k < values_per_vertex; k++)
					{
						GLfloat average = (currentVertex[k] + currentVertex[k + values_per_vertex] +
							currentVertex[k + values_per_vertex * 2]) / 3;
						char num_string[100];
						sprintf(num_string, "%f", average);
						outputString += num_string;
						if (0 == ((k == values_per_vertex - 1) && (i == vertex_count - 1)))
						{
							outputString += ",";
						}
					}
					currentVertex+=values_per_vertex * 3;
				}
			}
		}
		outputString += "\n\t],\n\n";
	}
}

void Threejs_export::writeUVsBuffer(GLfloat *texture_buffer, unsigned int values_per_vertex,
	unsigned int vertex_count)
{
	if (texture_buffer && (values_per_vertex > 0)  && (vertex_count > 0))
	{
		unsigned int valid_output_per_vertex = 2;

		GLfloat *currentVertex = texture_buffer;
		char new_string[100];
		sprintf(new_string, "\t\"uvs\" : [[");
		outputString += new_string;
		for (unsigned int i = 0; i < vertex_count; i++)
		{
			if ((i % 10) == 0)
				outputString += "\n\t\t";
			if (textureSizes[0] > 0.0)
				sprintf(new_string, "%f,", currentVertex[0]/textureSizes[0]);
			else
				sprintf(new_string, "%f,", 0.0);
			outputString += new_string;
			if ((values_per_vertex > 1) && textureSizes[1] > 0.0 )
				sprintf(new_string, "%f", currentVertex[1]/textureSizes[1]);
			else
				sprintf(new_string, "%f", 0.0);
			outputString += new_string;
			if (i < vertex_count - 1)
			{
				outputString += ",";
			}
			currentVertex+=values_per_vertex;
		}
		outputString += "\n\t]],\n\n";
	}
}

/* Export surfaces graphics into a json format recognisable by threejs. */
int Threejs_export::exportGraphicsObject(struct GT_object *object, int time_step)
{
	if (object)
	{
		int typebitmask = 0;
		int buffer_binding = object->buffer_binding;
		object->buffer_binding = 1;

		switch (GT_object_get_type(object))
		{
		case g_SURFACE_VERTEX_BUFFERS:
		{
			/* export the vertices */
			GLfloat *position_vertex_buffer = NULL;
			unsigned int position_values_per_vertex, position_vertex_count;
			if (object->vertex_array->get_float_vertex_buffer(
				GRAPHICS_VERTEX_ARRAY_ATTRIBUTE_TYPE_POSITION,
				&position_vertex_buffer, &position_values_per_vertex,
				&position_vertex_count))
			{
				if (time_step == 0)
				{
					writeVertexBuffer("vertices",
						position_vertex_buffer, position_values_per_vertex,
						position_vertex_count);
				}
				if (number_of_time_steps > 1)
				{
					if (morphVertices)
					{
						morphVerticesExported = true;
						writeMorphVertexBuffer("vertices", &verticesMorphString,
							position_vertex_buffer, position_values_per_vertex,
							position_vertex_count, time_step);
					}
				}
			}

			/* export the colour buffer */
			if (mode == CMZN_STREAMINFORMATION_SCENE_IO_DATA_TYPE_COLOUR)
			{
				/* this case export the colour */
				unsigned int colour_values_per_vertex, colour_vertex_count;
				GLfloat *colour_buffer = (GLfloat *)NULL;
				if (Graphics_object_create_colour_buffer_from_data(object,
					&colour_buffer,
					&colour_values_per_vertex, &colour_vertex_count)
					&& (colour_vertex_count == position_vertex_count))
				{
					int *hex_colours = new int[colour_vertex_count];
					GLfloat *colours = colour_buffer;
					for (unsigned int i = 0; i < colour_vertex_count; i++)
					{
						hex_colours[i] = rgb_to_hex(colours[0], colours[1], colours[2]);
						colours += colour_values_per_vertex;
					}
					if (time_step == 0)
					{
						typebitmask |= THREEJS_TYPE_VERTEX_COLOR;
						writeIntegerBuffer("colors",
							hex_colours, 1, colour_vertex_count);
					}
					if (number_of_time_steps > 1)
					{
						if (morphColours)
						{
							morphColoursExported = true;
							writeMorphIntegerBuffer("colors", &colorsMorphString,
								hex_colours, 1, colour_vertex_count, time_step);
						}
					}
					delete[] hex_colours;
					if (colour_buffer)
					{
						DEALLOCATE(colour_buffer);
					}
				}
			}
			else if (mode == CMZN_STREAMINFORMATION_SCENE_IO_DATA_TYPE_PER_VERTEX_VALUE ||
					CMZN_STREAMINFORMATION_SCENE_IO_DATA_TYPE_PER_FACE_VALUE)
			{
				/* this case export the field data directly */
				GLfloat *data_buffer = NULL;
				unsigned int data_values_per_vertex, data_vertex_count;
				if (object->vertex_array->get_float_vertex_buffer(
					GRAPHICS_VERTEX_ARRAY_ATTRIBUTE_TYPE_DATA,
					&data_buffer, &data_values_per_vertex, &data_vertex_count))
				{
					if (time_step == 0)
					{
						if (mode == CMZN_STREAMINFORMATION_SCENE_IO_DATA_TYPE_PER_FACE_VALUE)
						{
							typebitmask |= THREEJS_TYPE_FACE_COLOR;
						}
						else
						{
							typebitmask |= THREEJS_TYPE_VERTEX_COLOR;
						}
						writeSpecialDataBuffer(object, data_buffer, data_values_per_vertex,
							data_vertex_count);
					}
				}
			}

			/* export the normal buffer */
			GLfloat *normal_buffer = NULL;
			unsigned int normal_values_per_vertex, normal_vertex_count;
			if (object->vertex_array->get_float_vertex_buffer(
				GRAPHICS_VERTEX_ARRAY_ATTRIBUTE_TYPE_NORMAL,
				&normal_buffer, &normal_values_per_vertex, &normal_vertex_count)
				&& (3 == normal_values_per_vertex))
			{
				if (time_step == 0)
				{
					typebitmask |= THREEJS_TYPE_VERTEX_NORMAL;
					writeVertexBuffer("normals",
						normal_buffer, normal_values_per_vertex,
						normal_vertex_count);
				}
				if (number_of_time_steps > 1)
				{
					if (morphNormals)
					{
						morphNormalsExported = true;
						writeMorphVertexBuffer("normals", &normalMorphString,
							normal_buffer, normal_values_per_vertex,
							normal_vertex_count, time_step);
					}
				}
			}

			/* export the texture coordinates buffer */
			GLfloat *texture_coordinate0_buffer = NULL;
			unsigned int texture_coordinate0_values_per_vertex,
			texture_coordinate0_vertex_count;
			if (object->vertex_array->get_float_vertex_buffer(
				GRAPHICS_VERTEX_ARRAY_ATTRIBUTE_TYPE_TEXTURE_COORDINATE_ZERO,
				&texture_coordinate0_buffer, &texture_coordinate0_values_per_vertex,
				&texture_coordinate0_vertex_count))
			{
				if (time_step == 0)
				{
					typebitmask |= THREEJS_TYPE_VERTEX_TEX_COORD;
					writeUVsBuffer(texture_coordinate0_buffer, texture_coordinate0_values_per_vertex,
						texture_coordinate0_vertex_count);
				}
			}
			if (time_step == 0)
			{
				writeIndexBuffer(object, typebitmask, position_vertex_count, 0);
			}
		} break;
		default:
			break;
		}
		object->buffer_binding = buffer_binding;
		return 1;
	}
	return 0;
}

Threejs_export_glyph::~Threejs_export_glyph()
{
	if (glyphGeometriesURLName)
		DEALLOCATE(glyphGeometriesURLName);
}

void Threejs_export_glyph::writeGlyphIndexBuffer(struct GT_object *glyph, int typeMask)
{
	GT_object *temp_glyph = glyph;
	unsigned int offset = 0;
	while (temp_glyph)
	{
		if (GT_object_get_type(temp_glyph) == g_SURFACE_VERTEX_BUFFERS)
		{
			unsigned number_of_vertices = temp_glyph->vertex_array->get_number_of_vertices(
				GRAPHICS_VERTEX_ARRAY_ATTRIBUTE_TYPE_POSITION);
			writeIndexBuffer(temp_glyph, typeMask, number_of_vertices, offset);
			offset +=  number_of_vertices* 3;
		}
		temp_glyph = GT_object_get_next_object(temp_glyph);
	}
}

/*
 * A glyph potentially includes multiple glyphs, this method will export them and
 * put them into one json format
 * . */
void Threejs_export_glyph::exportStaticGlyphs(struct GT_object *glyph)
{
	int typebitmask = 0;
	GT_object *temp_glyph = glyph;
	int number_of_surfaces = 0;
	unsigned int positions_buffer_size = 0, normal_buffer_size = 0,
		uvs_buffer_size = 0;
	while (temp_glyph)
	{
		if (GT_object_get_type(temp_glyph) == g_SURFACE_VERTEX_BUFFERS)
		{
			number_of_surfaces++;
		}
		positions_buffer_size += temp_glyph->vertex_array->get_number_of_vertices(
			GRAPHICS_VERTEX_ARRAY_ATTRIBUTE_TYPE_POSITION);
		normal_buffer_size += temp_glyph->vertex_array->get_number_of_vertices(
			GRAPHICS_VERTEX_ARRAY_ATTRIBUTE_TYPE_NORMAL);
		uvs_buffer_size += temp_glyph->vertex_array->get_number_of_vertices(
			GRAPHICS_VERTEX_ARRAY_ATTRIBUTE_TYPE_TEXTURE_COORDINATE_ZERO);
		temp_glyph = GT_object_get_next_object(temp_glyph);
	}
	GLfloat *positions = new GLfloat[positions_buffer_size * 3];
	GLfloat *normals = new GLfloat[normal_buffer_size * 3];
	GLfloat *uvs = new GLfloat[uvs_buffer_size * 3];

	if (number_of_surfaces > 0)
	{
		temp_glyph = glyph;
		unsigned int position_values_per_vertex = 0, total_position_vertex_count = 0;
		unsigned int normal_values_per_vertex = 0, total_normal_vertex_count = 0;
		unsigned int texture_coordinate0_values_per_vertex = 0, total_texture_coordinate0_vertex_count = 0;
		int current_index = 0;
		GLfloat *position_vertex_buffer = 0, *normal_buffer = 0, *texture_coordinate0_buffer = 0;
		while (temp_glyph)
		{
			int temp_binding = temp_glyph->buffer_binding;
			temp_glyph->buffer_binding = 1;
			if (GT_object_get_type(temp_glyph) == g_SURFACE_VERTEX_BUFFERS)
			{
				unsigned int position_vertex_count = 0, normal_vertex_count = 0,
					texture_coordinate0_vertex_count = 0;
				temp_glyph->vertex_array->get_float_vertex_buffer(
					GRAPHICS_VERTEX_ARRAY_ATTRIBUTE_TYPE_POSITION,
					&position_vertex_buffer, &position_values_per_vertex,
					&position_vertex_count);
				if (position_vertex_count > 0)
				{
					GLfloat *values = &positions[total_position_vertex_count * 3];
					for (int i = 0; i < position_vertex_count; i++)
					{
						values[0] = position_vertex_buffer[i*3];
						values[1] = position_vertex_buffer[i*3 + 1];
						values[2] = position_vertex_buffer[i*3 + 2];
						values+=3;
					}
				}
				total_position_vertex_count += position_vertex_count;

				temp_glyph->vertex_array->get_float_vertex_buffer(
					GRAPHICS_VERTEX_ARRAY_ATTRIBUTE_TYPE_NORMAL,
					&normal_buffer, &normal_values_per_vertex, &normal_vertex_count);
				if (normal_vertex_count > 0)
				{
					GLfloat *values = &normals[total_normal_vertex_count * 3];
					for (int i = 0; i < normal_vertex_count; i++)
					{
						values[0] = normal_buffer[i*3];
						values[1] = normal_buffer[i*3 + 1];
						values[2] = normal_buffer[i*3 + 2];
						values += 3;
					}
				}
				total_normal_vertex_count += normal_vertex_count;

				temp_glyph->vertex_array->get_float_vertex_buffer(
					GRAPHICS_VERTEX_ARRAY_ATTRIBUTE_TYPE_TEXTURE_COORDINATE_ZERO,
					&texture_coordinate0_buffer, &texture_coordinate0_values_per_vertex,
					&texture_coordinate0_vertex_count);
				if (texture_coordinate0_vertex_count > 0)
				{
					GLfloat *values = &uvs[total_texture_coordinate0_vertex_count * 3];
					for (int i = 0; i < total_texture_coordinate0_vertex_count; i++)
					{
						values[0] = texture_coordinate0_buffer[i*3];
						values[1] = texture_coordinate0_buffer[i*3 + 1];
						values[2] = texture_coordinate0_buffer[i*3 + 2];
						values += 3;
					}
				}
				total_texture_coordinate0_vertex_count += texture_coordinate0_vertex_count;
				current_index++;
			}
			temp_glyph->buffer_binding = temp_binding;
			temp_glyph = GT_object_get_next_object(temp_glyph);
		}
		writeVertexBuffer("vertices",	positions, 3, total_position_vertex_count);
		if (total_normal_vertex_count > 0)
		{
			typebitmask |= THREEJS_TYPE_VERTEX_NORMAL;
			writeVertexBuffer("normals", normals, 3, total_normal_vertex_count);
		}
		if (total_texture_coordinate0_vertex_count > 0)
		{
			typebitmask |= THREEJS_TYPE_VERTEX_TEX_COORD;
			writeUVsBuffer(uvs, 3, total_texture_coordinate0_vertex_count);
		}
		writeGlyphIndexBuffer(glyph, typebitmask);
	}
	delete[] positions;
	delete[] normals;
	delete[] uvs;
}

void Threejs_export_glyph::exportGlyphsTransformation(struct GT_object *object, int time_step)
{

	GT_glyphset_vertex_buffers *glyph_set = NULL;
	if (object->primitive_lists)
		glyph_set = object->primitive_lists->gt_glyphset_vertex_buffers;
	cmzn_glyph_repeat_mode glyph_repeat_mode = glyph_set->glyph_repeat_mode;
	unsigned number_of_vertices = object->vertex_array->get_number_of_vertices(
		GRAPHICS_VERTEX_ARRAY_ATTRIBUTE_TYPE_POSITION);
	char temp_string[50];
	if (number_of_vertices > 0)
	{
		unsigned number_of_vertices = object->vertex_array->get_number_of_vertices(
			GRAPHICS_VERTEX_ARRAY_ATTRIBUTE_TYPE_POSITION);
		GLfloat *position_buffer = 0, *colour_buffer = 0, *axis1_buffer = 0,
			*axis2_buffer = 0, *axis3_buffer = 0, *scale_buffer = 0;
		unsigned int position_values_per_vertex = 0, position_vertex_count = 0,
			axis1_values_per_vertex = 0, axis1_vertex_count = 0, axis2_values_per_vertex = 0,
			axis2_vertex_count = 0, axis3_values_per_vertex = 0, axis3_vertex_count = 0,
			scale_values_per_vertex = 0, scale_vertex_count = 0,
			colour_values_per_vertex = 0, colour_vertex_count = 0;
		object->vertex_array->get_float_vertex_buffer(
			GRAPHICS_VERTEX_ARRAY_ATTRIBUTE_TYPE_POSITION,
			&position_buffer, &position_values_per_vertex, &position_vertex_count);
		object->vertex_array->get_float_vertex_buffer(
			GRAPHICS_VERTEX_ARRAY_ATTRIBUTE_TYPE_AXIS1,
			&axis1_buffer, &axis1_values_per_vertex, &axis1_vertex_count);
		object->vertex_array->get_float_vertex_buffer(
			GRAPHICS_VERTEX_ARRAY_ATTRIBUTE_TYPE_AXIS2,
			&axis2_buffer, &axis2_values_per_vertex, &axis2_vertex_count);
		object->vertex_array->get_float_vertex_buffer(
			GRAPHICS_VERTEX_ARRAY_ATTRIBUTE_TYPE_AXIS3,
			&axis3_buffer, &axis3_values_per_vertex, &axis3_vertex_count);
		object->vertex_array->get_float_vertex_buffer(
			GRAPHICS_VERTEX_ARRAY_ATTRIBUTE_TYPE_SCALE,
			&scale_buffer, &scale_values_per_vertex, &scale_vertex_count);
		Graphics_object_create_colour_buffer_from_data(object,
			&colour_buffer,
			&colour_values_per_vertex, &colour_vertex_count);
		GLfloat *position = position_buffer,
			*axis1 = axis1_buffer, *axis2 = axis2_buffer,
			*axis3 = axis3_buffer, *scale = scale_buffer,
			*colours = colour_buffer;

		if (time_step == 0 || ((number_of_time_steps > 1) && (morphVertices || morphColours)))
		{
			sprintf(temp_string, "%d", time_step);
			for (unsigned int i = 0; i < number_of_vertices; i++)
			{
				if (time_step == 0 || ((number_of_time_steps > 1) && morphVertices))
				{
					if (time_step != 0)
						morphVerticesExported = true;
					for (int k = 0; k < position_values_per_vertex; k++)
					{
						positions_json[temp_string].append(position[k]);
						axis1_json[temp_string].append(axis1[k]);
						axis2_json[temp_string].append(axis2[k]);
						axis3_json[temp_string].append(axis3[k]);
						scale_json[temp_string].append(scale[k]);
					}
					position += position_values_per_vertex;
					axis1 += axis1_values_per_vertex;
					axis2 += axis2_values_per_vertex;
					axis3 += axis3_values_per_vertex;
					scale += scale_values_per_vertex;
				}
				if (colours && (time_step == 0 || (morphColours && (number_of_time_steps > 1))))
				{
					int hex_value = 0;
					hex_value = rgb_to_hex(colours[0], colours[1], colours[2]);
					color_json[temp_string].append(hex_value);
					colours += colour_values_per_vertex;
					if (time_step != 0)
						morphColoursExported = true;
				}
			}
		}

		if (time_step == 0)
		{
			for (int i = 0; i < 3; i++)
			{
				metadata["base_size"].append(glyph_set->base_size[i]);
				metadata["scale_factors"].append(glyph_set->scale_factors[i]);
				metadata["offset"].append(glyph_set->offset[i]);
			}
			metadata["number_of_vertices"] = number_of_vertices;
			metadata["number_of_time_steps"] = number_of_time_steps;
			switch (glyph_repeat_mode)
			{
				case CMZN_GLYPH_REPEAT_MODE_MIRROR:
					metadata["repeat_mode"] = "MIRROR";
					break;
				case CMZN_GLYPH_REPEAT_MODE_AXES_2D:
					metadata["repeat_mode"] = "AXES_2D";
					break;
				case CMZN_GLYPH_REPEAT_MODE_AXES_3D:
					metadata["repeat_mode"] = "AXES_3D";
					break;
				default:
					metadata["repeat_mode"] = "NONE";
					break;
			}
		}
		metadata["MorphColours"] = morphColoursExported;
		metadata["MorphVertices"] = morphVerticesExported;
	}
}

int Threejs_export_glyph::exportGraphicsObject(struct GT_object *object, int time_step)
{
	if (object)
	{
		int buffer_binding = object->buffer_binding;
		object->buffer_binding = 1;

		switch (GT_object_get_type(object))
		{
		case g_GLYPH_SET_VERTEX_BUFFERS:
		{
			if (time_step == 0)
			{
				GT_glyphset_vertex_buffers *glyph_set = NULL;
				if (object->primitive_lists)
					glyph_set = object->primitive_lists->gt_glyphset_vertex_buffers;
				if (glyph_set && glyph_set->glyph)
				{
					/* first time step, export both glyph primitives and transformation */
					exportStaticGlyphs(glyph_set->glyph);
					exportGlyphsTransformation(object, time_step);
				}
			}
			else
			{
				exportGlyphsTransformation(object, time_step);
			}
		}break;
		default:
			break;
		}
		object->buffer_binding = buffer_binding;
		return 1;
	}
	return 0;
}

void Threejs_export_glyph::setGlyphGeometriesURLName(char *name)
{
	if (name)
		glyphGeometriesURLName = duplicate_string(name);
}

std::string *Threejs_export_glyph::getGlyphTransformationExportString()
{
	Json::Value root;
	root["metadata"] = metadata;
	root["positions"] = positions_json;
	root["axis1"] = axis1_json;
	root["axis2"] = axis2_json;
	root["axis3"] = axis3_json;
	root["scale"] = scale_json;
	if (color_json.size() > 0)
		root["colors"] = color_json;
	root["GlyphGeometriesURL"] = glyphGeometriesURLName;
	glyphTransformationString = Json::StyledWriter().write(root);

	return &glyphTransformationString;
}<|MERGE_RESOLUTION|>--- conflicted
+++ resolved
@@ -276,11 +276,7 @@
 {
 	if (material)
 	{
-<<<<<<< HEAD
-		char new_string[500];
-=======
 		char new_string[1024];
->>>>>>> 70e1a06b
 		sprintf(new_string, "\t\"materials\" : [ {\n");
 		outputString += new_string;
 		sprintf(new_string, "\t\"DbgColor\" : 15658734,\n");

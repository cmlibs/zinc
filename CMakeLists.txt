--- conflicted
+++ resolved
@@ -23,10 +23,7 @@
 set(ZINC_BASE_NAME zinc)
 
 if (NEW_CONFIGURATION_STYLE)
-<<<<<<< HEAD
-=======
     set(NEW_CONFIGURATION_STYLE TRUE CACHE BOOL "Use new configuration style.")
->>>>>>> e99ec0ef
     find_package(OPENCMISSDEPENDENCIES REQUIRED)
 
     if (NOT "${CMAKE_CURRENT_SOURCE_DIR}/cmake" IN_LIST CMAKE_MODULE_PATH)

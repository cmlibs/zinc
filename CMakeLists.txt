
# OpenCMISS-Zinc Library
#
# This Source Code Form is subject to the terms of the Mozilla Public
# License, v. 2.0. If a copy of the MPL was not distributed with this
# file, You can obtain one at http://mozilla.org/MPL/2.0/.

cmake_minimum_required(VERSION 3.10.0)
cmake_policy(VERSION 3.10.0)

if(POLICY CMP0078)
    cmake_policy(SET CMP0078 NEW)
endif()

if(POLICY CMP0086)
    cmake_policy(SET CMP0086 NEW)
endif()

# This is the project name and shows up in IDEs
project(Zinc VERSION 3.4.0 LANGUAGES C CXX)

# The name for the project seen in directory paths
set(ZINC_BASE_NAME zinc)

find_package(OPENCMISSDEPENDENCIES REQUIRED)

if (NOT "${CMAKE_CURRENT_SOURCE_DIR}/cmake" IN_LIST CMAKE_MODULE_PATH)
    list(INSERT CMAKE_MODULE_PATH 0 "${CMAKE_CURRENT_SOURCE_DIR}/cmake")
endif ()

include(MacroDefinitions)
include(FunctionDefinitions)
include(OCMiscFunctions)

set(DEPENDENT_LIBS zlib bz2 xml2 fieldml-core fieldml-io ftgl optpp glew nglib png MagickCore ITKStatistics ITKIOGDCM)
if(TARGET opencmissdependencies)
    set(OPENCMISSDEPENDENCIES_TARGET opencmissdependencies)
<<<<<<< HEAD
    set(DEPENDENT_LIBS ${OPENCMISSDEPENDENCIES_TARGET})
=======
    #set(DEPENDENT_LIBS ${OPENCMISSDEPENDENCIES_TARGET})
>>>>>>> 8e8c0591
endif()

include(OCMultiConfigEnvironment)

option(ZINC_BUILD_TESTS "${PROJECT_NAME} - Build tests." ON)
option(ZINC_BUILD_SHARED_LIBRARY "Build a shared zinc library." ON)
option(ZINC_BUILD_STATIC_LIBRARY "Build a static zinc library." OFF)
option(ZINC_PRINT_CONFIG_SUMMARY "Show a summary of the configuration." TRUE)

# Optional libraries
option(ZINC_USE_IMAGEMAGICK "Use ImageMagick" YES)
if (NOT ZINC_USE_IMAGEMAGICK)
    option(ZINC_USE_PNG "Use png" YES)
endif()
option(ZINC_USE_NETGEN "Use Netgen" YES)
# option(ZINC_USE_ITK "Use ITK" YES) # Not really an option until image fields are worked on
set(ZINC_USE_ITK YES)

if(NOT OPENCMISS_HAVE_MULTICONFIG_ENV)
    set(_PARAM_ANNOTATION "Choose the type of build, options are: None(CMAKE_CXX_FLAGS or CMAKE_C_FLAGS used) Debug Release RelWithDebInfo MinSizeRel.")
    set(ZINC_BUILD_TYPE "Release" CACHE STRING ${_PARAM_ANNOTATION})
    if(DEFINED BUILD_TYPE)
        set(ZINC_BUILD_TYPE ${BUILD_TYPE} CACHE STRING ${_PARAM_ANNOTATION} FORCE)
    endif()
    set(CMAKE_BUILD_TYPE ${ZINC_BUILD_TYPE} CACHE INTERNAL "Internalise CMAKE_BUILD_TYPE, manipulate via ZINC_BUILD_TYPE" FORCE)
    unset(BUILD_TYPE CACHE)
endif()

if(NOT ZINC_BUILD_SHARED_LIBRARY AND NOT ZINC_BUILD_STATIC_LIBRARY )
    message(FATAL_ERROR "You have to build at least one of the types of libraries (shared or static)." )
endif()

if (NOT DEFINED ZINC_PACKAGE_CONFIG_DIR)
    set(ZINC_PACKAGE_CONFIG_DIR "lib/cmake")
endif ()
set(ZINC_PACKAGE_CONFIG_DIR "${ZINC_PACKAGE_CONFIG_DIR}" CACHE STRING "Path for CMake package configuration files (relative to CMAKE_INSTALL_PREFIX or an absolute path).")

if(NOT ZINC_BUILD_SHARED_LIBRARY AND NOT ZINC_BUILD_STATIC_LIBRARY )
    message(FATAL_ERROR "You have to build at least one of the types of libraries (shared or static)." )
endif()

find_package(Git QUIET)
find_package(SWIG QUIET)

set(ZINC_REVISION "no-rev")
if (GIT_FOUND)
    git_get_revision(ZINC_REVISION_LONG)
    string(SUBSTRING ${ZINC_REVISION_LONG} 0 6 ZINC_REVISION)
    git_is_dirty(_IS_DIRTY)
    if (_IS_DIRTY)
        set(ZINC_REVISION "${ZINC_REVISION}*")
    endif ()
endif()

# Set ZINC_RELEASE to TRUE if making a release of the Zinc library.
if (ZINC_RELEASE)
    set(Zinc_DEVELOPER_VERSION "")
else()
    set(Zinc_DEVELOPER_VERSION ".dev0")
endif()

set(USE_MSAA TRUE)

set(USE_GLEW TRUE)
if(WIN32)
    set(GLEW_STATIC TRUE)
endif()

# Set graphics
if(NOT DEFINED GRAPHICS_API )
    set(GRAPHICS_API OPENGL_GRAPHICS )
endif()

# Set build type dependent #Defines
if(OPENCMISS_HAVE_MULTICONFIG_ENV)
    set(CMAKE_C_FLAGS_RELEASE "${CMAKE_C_FLAGS_RELEASE} -DOPTIMISED" )
    set(CMAKE_CXX_FLAGS_RELEASE "${CMAKE_CXX_FLAGS_RELEASE} -DOPTIMISED" )
else()
    if(${CMAKE_BUILD_TYPE} MATCHES "[Dd]ebug")
        option(ZINC_BUILD_MEMORYCHECK "Do you want to build a memory check version" OFF )
        set(USE_PARAMETER_ON TRUE )
        if(NOT ${COMPILER_NAME} MATCHES "msvc")
            set(REPORT_GL_ERRORS )
        endif()
    elseif(${CMAKE_BUILD_TYPE} MATCHES "[Rr]elease")
        set(OPTIMISED TRUE )
    endif()
endif()

if(ZINC_BUILD_MEMORYCHECK )
    set(MEMORY_CHECKING TRUE )
endif()

# Set the configurable typedefs
set(ZnReal double )
set(FE_value ${ZnReal} )
set(FE_VALUE_INPUT_STRING \"%lf\" )
set(FE_VALUE_STRING \"22.15le\" )
set(COLOUR_PRECISION ${ZnReal} )
set(MATERIAL_PRECISION ${ZnReal} )

if(APPLE)
    find_library(ICONV_LIBRARY NAMES iconv)
    if(ICONV_LIBRARY )
        list(APPEND DEPENDENT_LIBS ${ICONV_LIBRARY})
    endif()
endif()

# Set Target name and global defines
SET_PLATFORM_DEFINES( )
SET_OPERATING_SYSTEM_DEFINES( ) # <-- mostly set automatically by cmake just adding WIN32_SYSTEM to be used instead of WIN32
SET_GRAPHICS_DEFINES( )

if(${GRAPHICS_API} MATCHES OPENGL_GRAPHICS )
    find_package(OpenGL REQUIRED )
    set(DEPENDENT_LIBS ${DEPENDENT_LIBS} ${OPENGL_LIBRARIES} )
endif()

if(CMAKE_COMPILER_IS_GNUCXX)
    set(CMAKE_C_FLAGS "${CMAKE_C_FLAGS} -Wextra -Wall -fvisibility=hidden -Wl,--as-needed" )
    set(CMAKE_CXX_FLAGS "${CMAKE_CXX_FLAGS} -Wextra -Wall -fvisibility=hidden -Wl,--as-needed" )
    set(CMAKE_LD_FLAGS "${CMAKE_LD_FLAGS} --as-needed" )
    if(${CMAKE_BUILD_TYPE} MATCHES [Rr]elease )
        set(CMAKE_C_FLAGS "${CMAKE_C_FLAGS} -Wno-unused-parameter" )
        set(CMAKE_CXX_FLAGS "${CMAKE_CXX_FLAGS} -Wno-unused-parameter" )
    endif(${CMAKE_BUILD_TYPE} MATCHES [Rr]elease )
elseif(MSVC)
    set(PLATFORM_COMPILER_DEFINITIONS ${PLATFORM_COMPILER_DEFINITIONS} _CRT_SECURE_NO_WARNINGS _CRTDBG_MAP_ALLOC)
endif()

TEST_FOR_VFSCANF( HAVE_VFSCANF )
include( CheckFunctionExists )
CHECK_FUNCTION_EXISTS( heapsort HAVE_HEAPSORT )

foreach(DEF ${DEPENDENT_DEFINITIONS} ${PLATFORM_COMPILER_DEFINITIONS})
    add_definitions(-D${DEF})
endforeach()
set(ZINC_STATIC_DEFINITIONS )
foreach( DEF ${DEPENDENT_DEFINITIONS} )
    LIST( APPEND ZINC_STATIC_DEFINITIONS -D${DEF} )
endforeach()
set(ZINC_SHARED_DEFINITIONS )

set(ZINC_API_INCLUDE_DIR "${PROJECT_SOURCE_DIR}/src/api;${PROJECT_BINARY_DIR}/src/api")

# Set those before we define libraries in subfolders
set(ZINC_INSTALL_LIB_DIR lib)# "Installation directory for libraries"
set(ZINC_INSTALL_BIN_DIR bin)# "Installation directory for executables"
set(ZINC_INSTALL_INC_DIR include)# "Installation directory for header files"
set(ZINC_EXPORT_SET_NAME zinc-targets)

add_subdirectory(src) # Defines ZINC_LIBRARY_TARGETS

if(ZINC_BUILD_TESTS)
    enable_testing()

    # Set up the correct environment for the tests
    # See e.g. https://cmake.org/pipermail/cmake/2009-May/029464.html
    if (WIN32)
       set(LD_VARNAME "PATH")
    else()
       set(LD_VARNAME "LD_LIBRARY_PATH")
    endif()

    add_subdirectory(tests)
endif()

string(REGEX REPLACE ";" " " INCLUDE_DIRS "${INCLUDE_DIRS}" )
string(REGEX REPLACE ";" " " DEPENDENT_DEFINITIONS "${DEPENDENT_DEFINITIONS}")

# Register the Zinc project with the CMake database
export(PACKAGE ${ZINC_BASE_NAME})

# Install ZincLibraryDepends.cmake to the install destination
install(EXPORT ${ZINC_EXPORT_SET_NAME}
    DESTINATION ${ZINC_PACKAGE_CONFIG_DIR}
    COMPONENT Development
)
include(CMakePackageConfigHelpers)
WRITE_BASIC_PACKAGE_VERSION_FILE(${CMAKE_CURRENT_BINARY_DIR}/${ZINC_EXPORT_SET_NAME}-version.cmake
    COMPATIBILITY AnyNewerVersion)
install(FILES
        ${CMAKE_CURRENT_BINARY_DIR}/${ZINC_EXPORT_SET_NAME}-version.cmake
        DESTINATION ${ZINC_PACKAGE_CONFIG_DIR}
        COMPONENT Development
)
set(DEPFILE ${CMAKE_CURRENT_BINARY_DIR}/${ZINC_EXPORT_SET_NAME}-dependencies.cmake)
file(WRITE ${DEPFILE}
    "include(CMakeFindDependencyMacro)\n"
    "set(${PROJECT_NAME}_IMPORT_PREFIX \${_IMPORT_PREFIX})\n"
)

file(APPEND ${DEPFILE} "if (ZINC_USE_STATIC)\n")
file(APPEND ${DEPFILE} "    set(USE_OPENCMISSDEPENDENCIES TRUE)\n")
file(APPEND ${DEPFILE} "    set(OPENCMISSDEPENDENCIES_DIR \"${OPENCMISSDEPENDENCIES_DIR}\")\n")
file(APPEND ${DEPFILE} "    find_dependency(OPENCMISSDEPENDENCIES)\n")
file(APPEND ${DEPFILE} "endif ()\n")

file(APPEND ${DEPFILE} "set(_IMPORT_PREFIX \${${PROJECT_NAME}_IMPORT_PREFIX})\n")
install(FILES
        ${DEPFILE}
        DESTINATION ${ZINC_PACKAGE_CONFIG_DIR}
        COMPONENT DevelopmentSDK
)

# Create the build tree imported targets
set(ZINC_CONFIG_FILE ${CMAKE_CURRENT_BINARY_DIR}/zinc-config.cmake)
file(WRITE ${ZINC_CONFIG_FILE}
    "set(Zinc_VERSION ${Zinc_VERSION})\n"
    "get_filename_component(_HERE \"\${CMAKE_CURRENT_LIST_FILE}\" PATH)\n"
    "include(\"\${_HERE}/${ZINC_EXPORT_SET_NAME}-dependencies.cmake\")\n"
    "include(\"\${_HERE}/${ZINC_EXPORT_SET_NAME}.cmake\")\n"
)
file(APPEND ${ZINC_CONFIG_FILE} "
if (REQUIRE_INTERNAL_ZINC_INCLUDE_DIR)
    if (TARGET ${ZINC_STATIC_TARGET_NAME})
        set_property(TARGET ${ZINC_STATIC_TARGET_NAME} PROPERTY INTERFACE_INCLUDE_DIRECTORIES ${CMAKE_CURRENT_SOURCE_DIR}/src APPEND)
    endif ()
endif ()
"
)

install(FILES
    ${ZINC_CONFIG_FILE}
    DESTINATION ${ZINC_PACKAGE_CONFIG_DIR}
    COMPONENT DevelopmentSDK
)


# Packaging for the Zinc library
include(cmake/ZincPackaging.cmake)

# Output configuration information if requested
if(ZINC_BUILD_SHARED_LIBRARY )
    set(ZINC_BUILD_STRING "shared")
endif()
if(ZINC_BUILD_STATIC_LIBRARY )
    set(ZINC_BUILD_STRING "${ZINC_BUILD_STRING} static")
endif()

if(ZINC_PRINT_CONFIG_SUMMARY)
    message(STATUS "")
    message(STATUS "=====================================================")
    message(STATUS "Zinc has been configured with the following settings:")
    message(STATUS "")
    message(STATUS "             Version: '${Zinc_VERSION}${Zinc_DEVELOPER_VERSION}'")
    message(STATUS "     Source revision: '${ZINC_REVISION}'")
    message(STATUS "         Target type: '${ZINC_BUILD_STRING}'")
    message(STATUS "          Build type: '${CMAKE_BUILD_TYPE}'")
    message(STATUS "         Install dir: '${CMAKE_INSTALL_PREFIX}'")
    foreach(ZINCDEP ${ZINC_DEPS})
        if (${ZINCDEP}_FOUND)
            string(SUBSTRING "${ZINCDEP}              " 0 11 ZINCDEP_FIXED_SIZE)
            message(STATUS "         ${ZINCDEP_FIXED_SIZE}: YES")
        endif()
    endforeach()
    foreach(DEPLIB ${DEPENDENT_LIBS})
        if (TARGET ${DEPLIB})
            get_target_property(TARGET_TYPE ${DEPLIB} TYPE)
            if (TARGET_TYPE STREQUAL INTERFACE_LIBRARY)
                get_target_property(TARGET_ILR ${DEPLIB} INTERFACE_LINK_LIBRARIES)
                set(TARGET_ILR "Interface to ${TARGET_ILR}")
            else()
                get_target_property(TARGET_ILR ${DEPLIB} IMPORTED_LOCATION_RELEASE)
                if (NOT TARGET_ILR)
                    get_target_property(TARGET_ILR ${DEPLIB} IMPORTED_LOCATION_DEBUG)
                endif()
            endif()
            string(SUBSTRING "${DEPLIB}              " 0 11 DEPLIB_FIXED_SIZE)
            message(STATUS "         ${DEPLIB_FIXED_SIZE}: '${TARGET_ILR}'")
        endif()
    endforeach()
    message(STATUS "=====================================================")
    message(STATUS "")
endif()
<|MERGE_RESOLUTION|>--- conflicted
+++ resolved
@@ -35,11 +35,7 @@
 set(DEPENDENT_LIBS zlib bz2 xml2 fieldml-core fieldml-io ftgl optpp glew nglib png MagickCore ITKStatistics ITKIOGDCM)
 if(TARGET opencmissdependencies)
     set(OPENCMISSDEPENDENCIES_TARGET opencmissdependencies)
-<<<<<<< HEAD
-    set(DEPENDENT_LIBS ${OPENCMISSDEPENDENCIES_TARGET})
-=======
     #set(DEPENDENT_LIBS ${OPENCMISSDEPENDENCIES_TARGET})
->>>>>>> 8e8c0591
 endif()
 
 include(OCMultiConfigEnvironment)

/***************************************************************************//**
 * FILE : graphics_json_io.cpp
 *
 * The definition to graphics_json_io.
 *
 */
/* OpenCMISS-Zinc Library
*
* This Source Code Form is subject to the terms of the Mozilla Public
* License, v. 2.0. If a copy of the MPL was not distributed with this
* file, You can obtain one at http://mozilla.org/MPL/2.0/. */

#include "computed_field/computed_field.h"
#include "computed_field/computed_field_apply.hpp"
#include "computed_field/computed_field_finite_element.h"
#include "computed_field/computed_field_private.hpp"
#include "computed_field/computed_field_derivatives.h"
#include "computed_field/computed_field_matrix_operators.hpp"
#include "description_io/field_json_io.hpp"
#include "general/debug.h"
#include "opencmiss/zinc/changemanager.hpp"
#include "opencmiss/zinc/element.hpp"
#include "opencmiss/zinc/fieldalias.hpp"
#include "opencmiss/zinc/fieldapply.hpp"
#include "opencmiss/zinc/fieldarithmeticoperators.hpp"
#include "opencmiss/zinc/fieldcomposite.hpp"
#include "opencmiss/zinc/fieldconditional.hpp"
#include "opencmiss/zinc/fieldconstant.hpp"
#include "opencmiss/zinc/fieldcoordinatetransformation.hpp"
#include "opencmiss/zinc/fieldderivatives.hpp"
#include "opencmiss/zinc/fieldfibres.hpp"
#include "opencmiss/zinc/fieldfiniteelement.hpp"
#include "opencmiss/zinc/fieldlogicaloperators.hpp"
#include "opencmiss/zinc/fieldmatrixoperators.hpp"
#include "opencmiss/zinc/fieldmeshoperators.hpp"
#include "opencmiss/zinc/fieldnodesetoperators.hpp"
#include "opencmiss/zinc/fieldmodule.hpp"
#include "opencmiss/zinc/fieldtime.hpp"
#include "opencmiss/zinc/fieldtrigonometry.hpp"
#include "opencmiss/zinc/fieldvectoroperators.hpp"
#include "opencmiss/zinc/field.hpp"
#include "opencmiss/zinc/field.h"
#include "opencmiss/zinc/fieldcache.hpp"
#include "opencmiss/zinc/region.hpp"
#include <cstdio>
#include <cstring>
#include <vector>

/*
 * header not yet supported:
 * fieldgroup
 * fieldimage
 * fieldimageprocessing
 *
 */
OpenCMISS::Zinc::Field *getSourceFields(const Json::Value &typeSettings, unsigned int *count,
	FieldmoduleJsonImport *jsonImport)
{
	unsigned int numberOfSourceFields = 0;

	OpenCMISS::Zinc::Field *sourceFields = 0;

	if (typeSettings["SourceFields"].isArray() &&
		typeSettings["SourceFields"].size() > 0)
	{
		numberOfSourceFields = typeSettings["SourceFields"].size();
		sourceFields = new OpenCMISS::Zinc::Field[numberOfSourceFields];
		for (unsigned int i = 0; i < numberOfSourceFields; i++)
		{
			const char *sourceFieldName = typeSettings["SourceFields"][i].asCString();
			sourceFields[i] = jsonImport->getFieldByName(sourceFieldName);
		}
	}
	*count = numberOfSourceFields;

	return sourceFields;
}

/* Deserialise apply/argument fields */
OpenCMISS::Zinc::Field importApplyField(enum cmzn_field_type type,
	OpenCMISS::Zinc::Fieldmodule &fieldmodule, const Json::Value &typeSettings,
	FieldmoduleJsonImport *jsonImport)
{
	OpenCMISS::Zinc::Field field;
	switch (type)
	{
	case CMZN_FIELD_TYPE_APPLY:
	{
		// FieldApply is uniquely able to use source fields from another region
		OpenCMISS::Zinc::Region region = jsonImport->getRegion();
		// Following are only valid if evaluate and argument fields are from a different region
		OpenCMISS::Zinc::Region evaluateRegion;
		OpenCMISS::Zinc::Fieldmodule evaluateFieldmodule;
		if (typeSettings["EvaluateRegionPath"].isString())
		{
			// relative path from this region
			const char *evaluateRegionPath = typeSettings["EvaluateRegionPath"].asCString();
			evaluateRegion = region.findSubregionAtPath(evaluateRegionPath);
			if (!evaluateRegion.isValid())
			{
				evaluateRegion = region.createSubregion(evaluateRegionPath);
			}
			if (evaluateRegion.isValid())
			{
				evaluateFieldmodule = evaluateRegion.getFieldmodule();
			}
			else
			{
				display_message(ERROR_MESSAGE, "Fieldmodule readDescription.  FieldApply failed to get region at relative path %s", evaluateRegionPath);
				return field;
			}
		}
		// cache change messages as may not be active in evaluateRegion
		OpenCMISS::Zinc::ChangeManager<OpenCMISS::Zinc::Fieldmodule> changeFields(evaluateFieldmodule.isValid() ? evaluateFieldmodule : fieldmodule);
		OpenCMISS::Zinc::Field evaluateField;
		const Json::ArrayIndex sourceFieldsCount = typeSettings["SourceFields"].isArray() ? typeSettings["SourceFields"].size() : 0;
		// must be an odd number of source fields: evaluate field followed by bound argument-source field pairs
		if ((sourceFieldsCount % 2) == 0)
		{
			return field;
		}
		const char *evaluateFieldName = typeSettings["SourceFields"][0].asCString();
		if (evaluateRegion.isValid())
		{
			// number of components is needed to verify source field or create a placeholder if it does not yet exist
			const int numberOfComponents = (typeSettings["NumberOfComponents"].isInt()) ?
				typeSettings["NumberOfComponents"].asInt() : 0;
			evaluateField = evaluateFieldmodule.findFieldByName(evaluateFieldName);
			if (evaluateField.isValid())
			{
				if (evaluateField.getNumberOfComponents() != numberOfComponents)
				{
					display_message(ERROR_MESSAGE, "Fieldmodule readDescription.  FieldApply evaluate field %s has wrong number of components, %d expected",
						evaluateFieldName, numberOfComponents);
					return field;
				}
			}
			else
			{
				// create a dummy real field with the number of components
				evaluateField = OpenCMISS::Zinc::Field(cmzn_fieldmodule_create_field_dummy_real(evaluateFieldmodule.getId(), numberOfComponents));
				evaluateField.setName(evaluateFieldName);
			}
		}
		else
		{
			evaluateField = jsonImport->getFieldByName(evaluateFieldName);
		}
		OpenCMISS::Zinc::FieldApply fieldApply = fieldmodule.createFieldApply(evaluateField);
		if (!fieldApply.isValid())
		{
			display_message(ERROR_MESSAGE, "Fieldmodule readDescription.  Failed to create FieldApply with evaluate field %s", evaluateFieldName);
			return field;
		}
		for (Json::ArrayIndex i = 1; i < sourceFieldsCount; i += 2)
		{
			const char *argumentFieldName = typeSettings["SourceFields"][i].asCString();
			const char *sourceFieldName = typeSettings["SourceFields"][i + 1].asCString();
			// source field needs to exist in this region
			OpenCMISS::Zinc::Field sourceField = jsonImport->getFieldByName(sourceFieldName);
			OpenCMISS::Zinc::Field argumentField;
			if (evaluateRegion.isValid())
			{
				argumentField = evaluateFieldmodule.findFieldByName(argumentFieldName);
				if (!argumentField.isValid())
				{
					// create an ArgumentReal field with the number of components in source field
					const int numberOfComponents = sourceField.getNumberOfComponents();
					argumentField = evaluateFieldmodule.createFieldArgumentReal(numberOfComponents);
					argumentField.setName(argumentFieldName);
				}
			}
			else
			{
				argumentField = jsonImport->getFieldByName(argumentFieldName);
			}
			if (CMZN_OK != fieldApply.setBindArgumentSourceField(argumentField, sourceField))
			{
				display_message(ERROR_MESSAGE, "Fieldmodule readDescription.  FieldApply failed to set bind argument source field %d", (i + 1)/2);
				return field;
			}
		}
		field = fieldApply;
	}	break;
	case CMZN_FIELD_TYPE_ARGUMENT_REAL:
		if (typeSettings["NumberOfComponents"].isInt())
		{
			const int numberOfComponents = typeSettings["NumberOfComponents"].asInt();
			field = fieldmodule.createFieldArgumentReal(numberOfComponents);
		}
		break;
	default:
		break;
	}
	return field;
}

/* Deserialise field with one source field */
OpenCMISS::Zinc::Field importGenericOneSourcesField(enum cmzn_field_type type,
	OpenCMISS::Zinc::Fieldmodule &fieldmodule, const Json::Value &typeSettings,
	FieldmoduleJsonImport *jsonImport)
{
	unsigned int sourcesCount = 0;
	OpenCMISS::Zinc::Field field(0);
	OpenCMISS::Zinc::Field *sourcefields = getSourceFields(typeSettings, &sourcesCount,
		jsonImport);
	if (sourcesCount == 1)
	{
		switch (type)
		{
			case CMZN_FIELD_TYPE_LOG:
				field = fieldmodule.createFieldLog(sourcefields[0]);
				break;
			case CMZN_FIELD_TYPE_SQRT:
				field = fieldmodule.createFieldSqrt(sourcefields[0]);
				break;
			case CMZN_FIELD_TYPE_EXP:
				field = fieldmodule.createFieldExp(sourcefields[0]);
				break;
			case CMZN_FIELD_TYPE_ABS:
				field = fieldmodule.createFieldAbs(sourcefields[0]);
				break;
			case CMZN_FIELD_TYPE_COORDINATE_TRANSFORMATION:
			{
				field = fieldmodule.createFieldCoordinateTransformation(sourcefields[0]);
				break;
			}
			case CMZN_FIELD_TYPE_IS_DEFINED:
				field = fieldmodule.createFieldIsDefined(sourcefields[0]);
				break;
			case CMZN_FIELD_TYPE_NOT:
				field = fieldmodule.createFieldNot(sourcefields[0]);
				break;
			case CMZN_FIELD_TYPE_DETERMINANT:
				field = fieldmodule.createFieldDeterminant(sourcefields[0]);
				break;
			case CMZN_FIELD_TYPE_EIGENVALUES:
				field = fieldmodule.createFieldEigenvalues(sourcefields[0]);
				break;
			case CMZN_FIELD_TYPE_EIGENVECTORS:
				field = fieldmodule.createFieldEigenvectors(sourcefields[0]);
				break;
			case CMZN_FIELD_TYPE_MATRIX_INVERT:
				field = fieldmodule.createFieldMatrixInvert(sourcefields[0]);
				break;
			case CMZN_FIELD_TYPE_TRANSPOSE:
			{
				if (typeSettings["SourceNumberOfRows"].isInt())
				{
					field = fieldmodule.createFieldTranspose(typeSettings["SourceNumberOfRows"].asInt(),
						sourcefields[0]);
				}
			}	break;
			case CMZN_FIELD_TYPE_SIN:
				field = fieldmodule.createFieldSin(sourcefields[0]);
				break;
			case CMZN_FIELD_TYPE_COS:
				field = fieldmodule.createFieldCos(sourcefields[0]);
				break;
			case CMZN_FIELD_TYPE_TAN:
				field = fieldmodule.createFieldTan(sourcefields[0]);
				break;
			case CMZN_FIELD_TYPE_ASIN:
				field = fieldmodule.createFieldAsin(sourcefields[0]);
				break;
			case CMZN_FIELD_TYPE_ACOS:
				field = fieldmodule.createFieldAcos(sourcefields[0]);
				break;
			case CMZN_FIELD_TYPE_ATAN:
				field = fieldmodule.createFieldAtan(sourcefields[0]);
				break;
			case CMZN_FIELD_TYPE_MAGNITUDE:
				field = fieldmodule.createFieldMagnitude(sourcefields[0]);
				break;
			case CMZN_FIELD_TYPE_NORMALISE:
				field = fieldmodule.createFieldNormalise(sourcefields[0]);
				break;
			case CMZN_FIELD_TYPE_SUM_COMPONENTS:
				field = fieldmodule.createFieldSumComponents(sourcefields[0]);
				break;
			default:
				break;
		}
	}
	delete[] sourcefields;
	return field;
}

/* Deserialise field with two source fields */
OpenCMISS::Zinc::Field importGenericTwoSourcesField(enum cmzn_field_type type,
	OpenCMISS::Zinc::Fieldmodule &fieldmodule, const Json::Value &typeSettings,
	FieldmoduleJsonImport *jsonImport)
{
	unsigned int sourcesCount = 0;
	OpenCMISS::Zinc::Field field(0);
	OpenCMISS::Zinc::Field *sourcefields = getSourceFields(typeSettings, &sourcesCount,
		jsonImport);
	if (sourcesCount == 2)
	{
		switch (type)
		{
			case CMZN_FIELD_TYPE_ADD:
				field = fieldmodule.createFieldAdd(sourcefields[0], sourcefields[1]);
				break;
			case CMZN_FIELD_TYPE_POWER:
				field = fieldmodule.createFieldPower(sourcefields[0], sourcefields[1]);
				break;
			case CMZN_FIELD_TYPE_MULTIPLY:
				field = fieldmodule.createFieldMultiply(sourcefields[0], sourcefields[1]);
				break;
			case CMZN_FIELD_TYPE_DIVIDE:
				field = fieldmodule.createFieldDivide(sourcefields[0], sourcefields[1]);
				break;
			case CMZN_FIELD_TYPE_SUBTRACT:
				field = fieldmodule.createFieldSubtract(sourcefields[0], sourcefields[1]);
				break;
			case CMZN_FIELD_TYPE_VECTOR_COORDINATE_TRANSFORMATION:
				field = fieldmodule.createFieldVectorCoordinateTransformation(sourcefields[0], sourcefields[1]);
				break;
			case CMZN_FIELD_TYPE_CURL:
				field = fieldmodule.createFieldCurl(sourcefields[0], sourcefields[1]);
				break;
			case CMZN_FIELD_TYPE_DIVERGENCE:
				field = fieldmodule.createFieldDivergence(sourcefields[0], sourcefields[1]);
				break;
			case CMZN_FIELD_TYPE_GRADIENT:
				field = fieldmodule.createFieldGradient(sourcefields[0], sourcefields[1]);
				break;
			case CMZN_FIELD_TYPE_FIBRE_AXES:
				field = fieldmodule.createFieldFibreAxes(sourcefields[0], sourcefields[1]);
				break;
			case CMZN_FIELD_TYPE_EMBEDDED:
				field = fieldmodule.createFieldEmbedded(sourcefields[0], sourcefields[1]);
				break;
			case CMZN_FIELD_TYPE_AND:
				field = fieldmodule.createFieldAnd(sourcefields[0], sourcefields[1]);
				break;
			case CMZN_FIELD_TYPE_EQUAL_TO:
				field = fieldmodule.createFieldEqualTo(sourcefields[0], sourcefields[1]);
				break;
			case CMZN_FIELD_TYPE_GREATER_THAN:
				field = fieldmodule.createFieldGreaterThan(sourcefields[0], sourcefields[1]);
				break;
			case CMZN_FIELD_TYPE_LESS_THAN:
				field = fieldmodule.createFieldLessThan(sourcefields[0], sourcefields[1]);
				break;
			case CMZN_FIELD_TYPE_OR:
				field = fieldmodule.createFieldOr(sourcefields[0], sourcefields[1]);
				break;
			case CMZN_FIELD_TYPE_XOR:
				field = fieldmodule.createFieldXor(sourcefields[0], sourcefields[1]);
				break;
			case CMZN_FIELD_TYPE_PROJECTION:
				field = fieldmodule.createFieldProjection(sourcefields[0], sourcefields[1]);
				break;
			case CMZN_FIELD_TYPE_MATRIX_MULTIPLY:
			{
				if (typeSettings["NumberOfRows"].isInt())
				{
					field = fieldmodule.createFieldMatrixMultiply(
						typeSettings["NumberOfRows"].asInt(), sourcefields[0], sourcefields[1]);
				}
			}	break;
			case CMZN_FIELD_TYPE_TIME_LOOKUP:
				field = fieldmodule.createFieldTimeLookup(sourcefields[0], sourcefields[1]);
				break;
			case CMZN_FIELD_TYPE_ATAN2:
				field = fieldmodule.createFieldAtan2(sourcefields[0], sourcefields[1]);
				break;
			case CMZN_FIELD_TYPE_DOT_PRODUCT:
				field = fieldmodule.createFieldDotProduct(sourcefields[0], sourcefields[1]);
				break;
			default:
				break;
		}

	}
	delete[] sourcefields;
	return field;
}

/* Deserialise field with three source fields */
OpenCMISS::Zinc::Field importGenericThreeSourcesField(enum cmzn_field_type type,
	OpenCMISS::Zinc::Fieldmodule &fieldmodule, const Json::Value &typeSettings,
	FieldmoduleJsonImport *jsonImport)
{
	unsigned int sourcesCount = 0;
	OpenCMISS::Zinc::Field field(0);
	OpenCMISS::Zinc::Field *sourcefields = getSourceFields(typeSettings, &sourcesCount,
		jsonImport);
	if (sourcesCount == 3)
	{
		switch (type)
		{
			case CMZN_FIELD_TYPE_IF:
				field = fieldmodule.createFieldIf(sourcefields[0], sourcefields[1], sourcefields[3]);
				break;
			default:
				break;
		}

	}
	delete[] sourcefields;
	return field;
}

/* Deserialise component and concatenate fields */
OpenCMISS::Zinc::Field importCompositeField(enum cmzn_field_type type,
	OpenCMISS::Zinc::Fieldmodule &fieldmodule, const Json::Value &typeSettings,
	FieldmoduleJsonImport *jsonImport)
{
	unsigned int sourcesCount = 0;
	OpenCMISS::Zinc::Field field(0);
	OpenCMISS::Zinc::Field *sourcefields = getSourceFields(typeSettings, &sourcesCount,
		jsonImport);
	if (sourcesCount > 0)
	{
		switch (type)
		{
			case CMZN_FIELD_TYPE_COMPONENT:
				if (typeSettings.isObject())
				{
					if (typeSettings["SourceComponentIndexes"].isArray())
					{
						int componentCount = typeSettings["SourceComponentIndexes"].size();
						if (componentCount == 1)
							field = fieldmodule.createFieldComponent(
								sourcefields[0], typeSettings["SourceComponentIndexes"][0].asInt());
						if (componentCount > 1)
						{
							int *indexes;
							indexes = new int[componentCount];
							for (int i = 0; i < componentCount; i++)
								indexes[i] = typeSettings["SourceComponentIndexes"][i].asInt();
							field = fieldmodule.createFieldComponent(sourcefields[0],
								componentCount, indexes);
							delete[] indexes;
						}
					}
				}	break;
			case CMZN_FIELD_TYPE_CONCATENATE:
				field = fieldmodule.createFieldConcatenate(sourcesCount, sourcefields);
				break;
			default:
				break;
		}
	}
	delete[] sourcefields;
	return field;
}

/* Deserialise constant fields */
OpenCMISS::Zinc::Field importConstantField(enum cmzn_field_type type,
	OpenCMISS::Zinc::Fieldmodule &fieldmodule, const Json::Value &typeSettings)
{
	OpenCMISS::Zinc::Field field(0);

	switch (type)
	{
		case CMZN_FIELD_TYPE_CONSTANT:
		{
			if (typeSettings["Values"].isArray())
			{
				unsigned int count = typeSettings["Values"].size();
				double *values;
				values = new double[count];
				for (unsigned int i = 0; i < count; i++)
					values[i] = typeSettings["Values"][i].asDouble();
				field = fieldmodule.createFieldConstant(count, values);
				delete[] values;
			}
		} break;
		case CMZN_FIELD_TYPE_STRING_CONSTANT:
		{
			if (typeSettings["StringValue"].isString())
				field = fieldmodule.createFieldStringConstant(
					typeSettings["StringValue"].asCString());
		} break;
		default:
			break;
	}
	return field;
}

/* Deserialise derivative fields */
OpenCMISS::Zinc::Field importDerivativeField(enum cmzn_field_type type,
	OpenCMISS::Zinc::Fieldmodule &fieldmodule, const Json::Value &typeSettings,
	FieldmoduleJsonImport *jsonImport)
{
	unsigned int sourcesCount = 0;
	OpenCMISS::Zinc::Field field(0);
	OpenCMISS::Zinc::Field *sourcefields = getSourceFields(typeSettings, &sourcesCount,
		jsonImport);
	if (sourcesCount == 1)
	{
		switch (type)
		{
			case CMZN_FIELD_TYPE_DERIVATIVE:
			{
				if (typeSettings["XiIndexes"].isArray())
				{
					unsigned int size = typeSettings["XiIndexes"].size();
					if (size == 1)
					{
						field = fieldmodule.createFieldDerivative(sourcefields[0],
							typeSettings["XiIndexes"][0].asInt());
					}
				}
			} break;
			default:
				break;
		}
	}
	delete[] sourcefields;
	return field;
}

/* Deserialise finite element fields */
OpenCMISS::Zinc::Field importFiniteElementField(enum cmzn_field_type type,
	OpenCMISS::Zinc::Fieldmodule &fieldmodule, const Json::Value &fieldSettings, const Json::Value &typeSettings,
	FieldmoduleJsonImport *jsonImport)
{
	OpenCMISS::Zinc::Field field;
	switch (type)
	{
		case CMZN_FIELD_TYPE_FINITE_ELEMENT:
			if (typeSettings["NumberOfComponents"].isInt())
			{
				const int numberOfComponents = typeSettings["NumberOfComponents"].asInt();
				OpenCMISS::Zinc::FieldFiniteElement fieldFiniteElement = fieldmodule.createFieldFiniteElement(numberOfComponents);
				if (fieldSettings["IsTypeCoordinate"].isBool())
					fieldFiniteElement.setTypeCoordinate(fieldSettings["IsTypeCoordinate"].asBool());
				if (typeSettings["ComponentNames"].isArray())
				{
					unsigned int numberOfComponentNames = typeSettings["ComponentNames"].size();
					for (unsigned int i = 0; i < numberOfComponentNames; i++)
					{
						fieldFiniteElement.setComponentName(i + 1, typeSettings["ComponentNames"][i].asCString());
					}
				}
				field = fieldFiniteElement;
			} break;
		case CMZN_FIELD_TYPE_EMBEDDED:
			field = importGenericTwoSourcesField(type, fieldmodule, typeSettings, jsonImport);
			break;
		case CMZN_FIELD_TYPE_STORED_STRING:
			field = fieldmodule.createFieldStoredString();
			break;
		case CMZN_FIELD_TYPE_IS_EXTERIOR:
			field = fieldmodule.createFieldIsExterior();
			break;
		case CMZN_FIELD_TYPE_IS_ON_FACE:
		{
			if (typeSettings["ElementFaceType"].isString())
			{
				OpenCMISS::Zinc::Element::FaceType elementFaceType =
					OpenCMISS::Zinc::Element::FaceTypeEnumFromString(typeSettings["ElementFaceType"].asCString());
				field = fieldmodule.createFieldIsOnFace(elementFaceType);
			}
		}	break;
		case CMZN_FIELD_TYPE_EDGE_DISCONTINUITY:
		{
			unsigned int sourcesCount = 0;
			OpenCMISS::Zinc::Field *sourcefields = getSourceFields(typeSettings, &sourcesCount,
				jsonImport);
			if (sourcesCount > 0)
			{
				OpenCMISS::Zinc::FieldEdgeDiscontinuity derivedField = fieldmodule.createFieldEdgeDiscontinuity(
					sourcefields[0]);
				if (sourcesCount == 2)
				{
					derivedField.setConditionalField(sourcefields[1]);
				}
				if (typeSettings["Measure"].isString())
					derivedField.setMeasure(static_cast<OpenCMISS::Zinc::FieldEdgeDiscontinuity::Measure>(
						cmzn_field_edge_discontinuity_measure_enum_from_string(
							typeSettings["Measure"].asCString())));
				field = derivedField;
			}
			delete[] sourcefields;
		}	break;
		case CMZN_FIELD_TYPE_NODE_VALUE:
		{
			unsigned int sourcesCount = 0;
			OpenCMISS::Zinc::Field *sourcefields = getSourceFields(typeSettings, &sourcesCount, jsonImport);
			if ((sourcesCount == 1) && typeSettings["NodeValueLabel"].isString() && typeSettings["VersionNumber"].isInt())
			{
				OpenCMISS::Zinc::Node::ValueLabel nodeValueLabel = OpenCMISS::Zinc::Node::ValueLabelEnumFromString(
					typeSettings["NodeValueLabel"].asCString());
				const int versionNumber = typeSettings["VersionNumber"].asInt();
				field = fieldmodule.createFieldNodeValue(sourcefields[0], nodeValueLabel, versionNumber);
			}
			delete[] sourcefields;
		}	break;
		case CMZN_FIELD_TYPE_STORED_MESH_LOCATION:
		{
			if (typeSettings["Mesh"].isString())
			{
				OpenCMISS::Zinc::Mesh mesh = fieldmodule.findMeshByName(typeSettings["Mesh"].asCString());
				field = fieldmodule.createFieldStoredMeshLocation(mesh);
			}
		}	break;
		case CMZN_FIELD_TYPE_FIND_MESH_LOCATION:
		{
			unsigned int sourcesCount = 0;
			OpenCMISS::Zinc::Field *sourcefields = getSourceFields(typeSettings, &sourcesCount,
				jsonImport);
			if (sourcesCount == 2 && typeSettings["Mesh"].isString() && typeSettings["SearchMode"].isString())
			{
				OpenCMISS::Zinc::Mesh mesh = fieldmodule.findMeshByName(typeSettings["Mesh"].asCString());
				OpenCMISS::Zinc::FieldFindMeshLocation::SearchMode searchMode;
				// migrate legacy non-standard SearchMode names to enums
				const char *searchModeName = typeSettings["SearchMode"].asCString();
				if (0 == strcmp("FIND_EXACT", searchModeName))
					searchMode = OpenCMISS::Zinc::FieldFindMeshLocation::SEARCH_MODE_EXACT;
				else if (0 == strcmp("FIND_NEAREST", searchModeName))
					searchMode = OpenCMISS::Zinc::FieldFindMeshLocation::SEARCH_MODE_NEAREST;
				else
					searchMode = OpenCMISS::Zinc::FieldFindMeshLocation::SearchModeEnumFromString(searchModeName);
				OpenCMISS::Zinc::FieldFindMeshLocation fieldFindMeshLocation =
					fieldmodule.createFieldFindMeshLocation(sourcefields[0], sourcefields[1], mesh);
				if (typeSettings["SearchMesh"].isString())
				{
					OpenCMISS::Zinc::Mesh searchMesh = fieldmodule.findMeshByName(typeSettings["SearchMesh"].asCString());
					fieldFindMeshLocation.setSearchMesh(searchMesh);
				}
				fieldFindMeshLocation.setSearchMode(searchMode);
				field = fieldFindMeshLocation;
			}
			delete[] sourcefields;
		} break;
		default:
			break;

	}
	return field;
}

OpenCMISS::Zinc::Field importMeshOperatorsField(enum cmzn_field_type type,
	OpenCMISS::Zinc::Fieldmodule &fieldmodule, const Json::Value &fieldSettings, const Json::Value &typeSettings,
	FieldmoduleJsonImport *jsonImport)
{
    USE_PARAMETER(fieldSettings);
	OpenCMISS::Zinc::Field field;
	switch (type)
	{
	case CMZN_FIELD_TYPE_MESH_INTEGRAL:
	case CMZN_FIELD_TYPE_MESH_INTEGRAL_SQUARES:
	{
		unsigned int sourcesCount = 0;
		OpenCMISS::Zinc::Field *sourcefields = getSourceFields(typeSettings, &sourcesCount, jsonImport);
		if ((sourcesCount == 2)
			&& typeSettings["Mesh"].isString()
			&& typeSettings["ElementQuadratureRule"].isString()
			&& typeSettings["NumbersOfPoints"].isArray())
		{
			OpenCMISS::Zinc::Mesh mesh = fieldmodule.findMeshByName(typeSettings["Mesh"].asCString());
			// FieldMeshIntegral is the base class for FieldMeshIntegralSquares
			OpenCMISS::Zinc::FieldMeshIntegral fieldMeshIntegral =
				(type == CMZN_FIELD_TYPE_MESH_INTEGRAL) ? fieldmodule.createFieldMeshIntegral(sourcefields[0], sourcefields[1], mesh) :
				(type == CMZN_FIELD_TYPE_MESH_INTEGRAL_SQUARES) ? fieldmodule.createFieldMeshIntegralSquares(sourcefields[0], sourcefields[1], mesh) :
				OpenCMISS::Zinc::FieldMeshIntegral();
			OpenCMISS::Zinc::Element::QuadratureRule quadratureRule =
				OpenCMISS::Zinc::Element::QuadratureRuleEnumFromString(typeSettings["ElementQuadratureRule"].asCString());
			fieldMeshIntegral.setElementQuadratureRule(quadratureRule);
			const int numbersCount = typeSettings["NumbersOfPoints"].size();
			int *numbersOfPoints = new int[numbersCount];
			for (int i = 0; i < numbersCount; i++)
			{
				numbersOfPoints[i] = typeSettings["NumbersOfPoints"][i].asInt();
			}
			fieldMeshIntegral.setNumbersOfPoints(numbersCount, numbersOfPoints);
			delete[] numbersOfPoints;
			field = fieldMeshIntegral;
		}
		delete[] sourcefields;
	} break;
	default:
		break;
	}
	return field;
}

OpenCMISS::Zinc::Field importNodesetOperatorsField(enum cmzn_field_type type,
	OpenCMISS::Zinc::Fieldmodule &fieldmodule, const Json::Value &fieldSettings, const Json::Value &typeSettings,
	FieldmoduleJsonImport *jsonImport)
{
    USE_PARAMETER(fieldSettings);
	OpenCMISS::Zinc::Field field;
	switch (type)
	{
	case CMZN_FIELD_TYPE_NODESET_MAXIMUM:
	case CMZN_FIELD_TYPE_NODESET_MEAN:
	case CMZN_FIELD_TYPE_NODESET_MEAN_SQUARES:
	case CMZN_FIELD_TYPE_NODESET_MINIMUM:
	case CMZN_FIELD_TYPE_NODESET_SUM:
	case CMZN_FIELD_TYPE_NODESET_SUM_SQUARES:
	{
		unsigned int sourcesCount = 0;
		OpenCMISS::Zinc::Field *sourcefields = getSourceFields(typeSettings, &sourcesCount, jsonImport);
		if ((sourcesCount >= 1) && typeSettings["Nodeset"].isString())
		{
			OpenCMISS::Zinc::Nodeset nodeset = fieldmodule.findNodesetByName(typeSettings["Nodeset"].asCString());
			// FieldNodesetOperator is the base class containing all API for all these types
			OpenCMISS::Zinc::FieldNodesetOperator fieldNodesetOperator =
				(type == CMZN_FIELD_TYPE_NODESET_MAXIMUM) ? fieldmodule.createFieldNodesetMaximum(sourcefields[0], nodeset) :
				(type == CMZN_FIELD_TYPE_NODESET_MEAN) ? fieldmodule.createFieldNodesetMean(sourcefields[0], nodeset) :
				(type == CMZN_FIELD_TYPE_NODESET_MEAN_SQUARES) ? fieldmodule.createFieldNodesetMeanSquares(sourcefields[0], nodeset) :
				(type == CMZN_FIELD_TYPE_NODESET_MINIMUM) ? fieldmodule.createFieldNodesetMinimum(sourcefields[0], nodeset) :
				(type == CMZN_FIELD_TYPE_NODESET_SUM) ? fieldmodule.createFieldNodesetSum(sourcefields[0], nodeset) :
				(type == CMZN_FIELD_TYPE_NODESET_SUM_SQUARES) ? fieldmodule.createFieldNodesetSumSquares(sourcefields[0], nodeset) :
				OpenCMISS::Zinc::FieldNodesetOperator();
			if (typeSettings["ElementMapField"].isString())
			{
				// optional element map field is also in source fields; store separately to support future optional fields
				const char *elementMapFieldName = typeSettings["ElementMapField"].asCString();
				OpenCMISS::Zinc::Field elementMapField = jsonImport->getFieldByName(elementMapFieldName);
				fieldNodesetOperator.setElementMapField(elementMapField);
			}
			field = fieldNodesetOperator;
		}
		delete[] sourcefields;
	} break;
	default:
		break;
	}
	return field;
}

/* Deserialise field with varying number of fields */
OpenCMISS::Zinc::Field importGenericMultiComponentField(enum cmzn_field_type type,
	OpenCMISS::Zinc::Fieldmodule &fieldmodule, const Json::Value &typeSettings,
	FieldmoduleJsonImport *jsonImport)
{
	unsigned int sourcesCount = 0;
	OpenCMISS::Zinc::Field field(0);
	OpenCMISS::Zinc::Field *sourcefields = getSourceFields(typeSettings, &sourcesCount,
		jsonImport);
	if (sourcesCount > 0)
	{
		switch (type)
		{
			case CMZN_FIELD_TYPE_CROSS_PRODUCT:
				field = fieldmodule.createFieldCrossProduct(sourcesCount, sourcefields);
				break;
			default:
				break;
		}
	}
	delete[] sourcefields;
	return field;

}

/*
 * Get the json object describing the derived field settings, it will also return
 * the field type in argument.
 */
const Json::Value getDerivedFieldValue(const Json::Value &fieldSettings, enum cmzn_field_type *type)
{
	Json::Value typeSettings;
	Json::Value::Members members = fieldSettings.getMemberNames();
	Json::Value::Members::iterator it = members.begin();
	*type = CMZN_FIELD_TYPE_INVALID;
	while (it != members.end() && (*type == CMZN_FIELD_TYPE_INVALID))
	{
		const char *typeName = (*it).c_str();
		*type = cmzn_field_type_enum_from_class_name(typeName);
		if (*type != CMZN_FIELD_TYPE_INVALID)
		{
			typeSettings = fieldSettings[(*it)];
		}
		else if (0 == strcmp(typeName, "FieldAlias"))
		{
			// replaced with FieldApply
			*type = CMZN_FIELD_TYPE_APPLY;
			typeSettings = fieldSettings[(*it)];
		}
		++it;
	}
	return typeSettings;
}

OpenCMISS::Zinc::Field importTimeValueField(enum cmzn_field_type type,
	OpenCMISS::Zinc::Fieldmodule &fieldmodule, const Json::Value &typeSettings,
	FieldmoduleJsonImport *jsonImport)
{
    USE_PARAMETER(typeSettings);
    USE_PARAMETER(jsonImport);

	OpenCMISS::Zinc::Field field(0);
	switch (type)
	{
		case CMZN_FIELD_TYPE_TIME_VALUE:
		{
			OpenCMISS::Zinc::Region region = fieldmodule.getRegion();
			cmzn_context_id context = region.getId()->getContext();
			OpenCMISS::Zinc::Timekeepermodule tm(cmzn_context_get_timekeepermodule(context));
			OpenCMISS::Zinc::Timekeeper timekeeper = tm.getDefaultTimekeeper();
			field = fieldmodule.createFieldTimeValue(timekeeper);
		} break;
		default:
			break;
	}
	return field;
}

/* Deserialise type specifc field */
OpenCMISS::Zinc::Field importTypeSpecificField(
	OpenCMISS::Zinc::Fieldmodule &fieldmodule, const Json::Value &fieldSettings,
	FieldmoduleJsonImport *jsonImport)
{
	OpenCMISS::Zinc::Field field(0);
	enum cmzn_field_type type = CMZN_FIELD_TYPE_INVALID;
	const Json::Value typeSettings = getDerivedFieldValue(fieldSettings, &type);
	switch (type)
	{
		case CMZN_FIELD_TYPE_APPLY:
		case CMZN_FIELD_TYPE_ARGUMENT_REAL:
			field = importApplyField(type, fieldmodule, typeSettings, jsonImport);
			break;
		case CMZN_FIELD_TYPE_LOG:
		case CMZN_FIELD_TYPE_SQRT:
		case CMZN_FIELD_TYPE_EXP:
		case CMZN_FIELD_TYPE_ABS:
		case CMZN_FIELD_TYPE_IDENTITY:
		case CMZN_FIELD_TYPE_COORDINATE_TRANSFORMATION:
		case CMZN_FIELD_TYPE_IS_DEFINED:
		case CMZN_FIELD_TYPE_NOT:
		case CMZN_FIELD_TYPE_DETERMINANT:
		case CMZN_FIELD_TYPE_EIGENVALUES:
		case CMZN_FIELD_TYPE_EIGENVECTORS:
		case CMZN_FIELD_TYPE_MATRIX_INVERT:
		case CMZN_FIELD_TYPE_TRANSPOSE:
		case CMZN_FIELD_TYPE_SIN:
		case CMZN_FIELD_TYPE_COS:
		case CMZN_FIELD_TYPE_TAN:
		case CMZN_FIELD_TYPE_ASIN:
		case CMZN_FIELD_TYPE_ACOS:
		case CMZN_FIELD_TYPE_ATAN:
		case CMZN_FIELD_TYPE_MAGNITUDE:
		case CMZN_FIELD_TYPE_NORMALISE:
		case CMZN_FIELD_TYPE_SUM_COMPONENTS:
			field = importGenericOneSourcesField(type, fieldmodule, typeSettings, jsonImport);
			break;
		case CMZN_FIELD_TYPE_ADD:
		case CMZN_FIELD_TYPE_POWER:
		case CMZN_FIELD_TYPE_MULTIPLY:
		case CMZN_FIELD_TYPE_DIVIDE:
		case CMZN_FIELD_TYPE_SUBTRACT:
		case CMZN_FIELD_TYPE_VECTOR_COORDINATE_TRANSFORMATION:
		case CMZN_FIELD_TYPE_CURL:
		case CMZN_FIELD_TYPE_DIVERGENCE:
		case CMZN_FIELD_TYPE_GRADIENT:
		case CMZN_FIELD_TYPE_FIBRE_AXES:
		case CMZN_FIELD_TYPE_AND:
		case CMZN_FIELD_TYPE_EQUAL_TO:
		case CMZN_FIELD_TYPE_GREATER_THAN:
		case CMZN_FIELD_TYPE_LESS_THAN:
		case CMZN_FIELD_TYPE_OR:
		case CMZN_FIELD_TYPE_XOR:
		case CMZN_FIELD_TYPE_PROJECTION:
		case CMZN_FIELD_TYPE_MATRIX_MULTIPLY:
		case CMZN_FIELD_TYPE_TIME_LOOKUP:
		case CMZN_FIELD_TYPE_ATAN2:
		case CMZN_FIELD_TYPE_DOT_PRODUCT:
			field = importGenericTwoSourcesField(type, fieldmodule, typeSettings, jsonImport);
			break;
		case CMZN_FIELD_TYPE_COMPONENT:
		case CMZN_FIELD_TYPE_CONCATENATE:
			field = importCompositeField(type, fieldmodule, typeSettings, jsonImport);
			break;
		case CMZN_FIELD_TYPE_IF:
			field = importGenericThreeSourcesField(type, fieldmodule, typeSettings, jsonImport);
			break;
		case CMZN_FIELD_TYPE_CONSTANT:
		case CMZN_FIELD_TYPE_STRING_CONSTANT:
			field = importConstantField(type, fieldmodule, typeSettings);
			break;
		case CMZN_FIELD_TYPE_DERIVATIVE:
			field = importDerivativeField(type, fieldmodule, typeSettings, jsonImport);
			break;
		case CMZN_FIELD_TYPE_FINITE_ELEMENT:
		case CMZN_FIELD_TYPE_EMBEDDED:
		case CMZN_FIELD_TYPE_STORED_STRING:
		case CMZN_FIELD_TYPE_IS_EXTERIOR:
		case CMZN_FIELD_TYPE_IS_ON_FACE:
		case CMZN_FIELD_TYPE_EDGE_DISCONTINUITY:
		case CMZN_FIELD_TYPE_NODE_VALUE:
		case CMZN_FIELD_TYPE_STORED_MESH_LOCATION:
		case CMZN_FIELD_TYPE_FIND_MESH_LOCATION:
			field = importFiniteElementField(type, fieldmodule, fieldSettings, typeSettings, jsonImport);
			break;
		case CMZN_FIELD_TYPE_MESH_INTEGRAL:
		case CMZN_FIELD_TYPE_MESH_INTEGRAL_SQUARES:
			field = importMeshOperatorsField(type, fieldmodule, fieldSettings, typeSettings, jsonImport);
			break;
		case CMZN_FIELD_TYPE_NODESET_MAXIMUM:
		case CMZN_FIELD_TYPE_NODESET_MEAN:
		case CMZN_FIELD_TYPE_NODESET_MEAN_SQUARES:
		case CMZN_FIELD_TYPE_NODESET_MINIMUM:
		case CMZN_FIELD_TYPE_NODESET_SUM:
		case CMZN_FIELD_TYPE_NODESET_SUM_SQUARES:
			field = importNodesetOperatorsField(type, fieldmodule, fieldSettings, typeSettings, jsonImport);
			break;
		case CMZN_FIELD_TYPE_CROSS_PRODUCT:
			field = importGenericMultiComponentField(type, fieldmodule, typeSettings, jsonImport);
			break;
		case CMZN_FIELD_TYPE_TIME_VALUE:
			field = importTimeValueField(type, fieldmodule, typeSettings, jsonImport);
			break;
		default:
			break;
	}

	return field;
}


void FieldJsonIO::exportTypeSpecificParameters(Json::Value &fieldSettings)
{
	enum cmzn_field_type type = cmzn_field_get_type(field.getId());
	int numberOfComponent = field.getNumberOfComponents();

	Json::Value typeSettings;
	int numberOfSourceFields = field.getNumberOfSourceFields();
	for (int i = 0; i < numberOfSourceFields; i++)
	{
		OpenCMISS::Zinc::Field sourceField = field.getSourceField(1 + i);
		char *sourceName = sourceField.getName();
		typeSettings["SourceFields"].append(sourceName);
		DEALLOCATE(sourceName);
	}
	if (field.getValueType() == OpenCMISS::Zinc::Field::VALUE_TYPE_REAL)
	{
		// check if coordinate system should be exported
		bool exportCoordinateSystemType = false;
		OpenCMISS::Zinc::Field::CoordinateSystemType coordinateSystemType = field.getCoordinateSystemType();
		const bool coordinateSystemUsesFocus =
			(coordinateSystemType == OpenCMISS::Zinc::Field::COORDINATE_SYSTEM_TYPE_PROLATE_SPHEROIDAL) ||
			(coordinateSystemType == OpenCMISS::Zinc::Field::COORDINATE_SYSTEM_TYPE_OBLATE_SPHEROIDAL);

		if ((type == CMZN_FIELD_TYPE_FINITE_ELEMENT ||
			type == CMZN_FIELD_TYPE_VECTOR_COORDINATE_TRANSFORMATION ||
			type == CMZN_FIELD_TYPE_COORDINATE_TRANSFORMATION) ||
			(numberOfSourceFields == 0))
		{
			exportCoordinateSystemType = true;
		}
		else if (numberOfSourceFields > 0)
		{
			OpenCMISS::Zinc::Field sourceField = field.getSourceField(1);
			OpenCMISS::Zinc::Field::CoordinateSystemType sourceCoordinateSystemType = sourceField.getCoordinateSystemType();
			if ((sourceCoordinateSystemType != coordinateSystemType) ||
				(coordinateSystemUsesFocus &&
					(field.getCoordinateSystemFocus() != sourceField.getCoordinateSystemFocus())))
			{
				exportCoordinateSystemType = true;
			}
		}
		if (exportCoordinateSystemType)
		{
			char *system_string = field.CoordinateSystemTypeEnumToString(coordinateSystemType);
			fieldSettings["CoordinateSystemType"] = system_string;
			DEALLOCATE(system_string);
			if (coordinateSystemUsesFocus)
			{
				fieldSettings["CoordinateSystemFocus"] = field.getCoordinateSystemFocus();
			}
		}
	}

	char *className = field.getClassName();
	switch (type)
	{
<<<<<<< HEAD
=======
        case CMZN_FIELD_TYPE_ABS:
        case CMZN_FIELD_TYPE_ADD:
        case CMZN_FIELD_TYPE_DIVIDE:
        case CMZN_FIELD_TYPE_EXP:
        case CMZN_FIELD_TYPE_LOG:
        case CMZN_FIELD_TYPE_MULTIPLY:
        case CMZN_FIELD_TYPE_POWER:
        case CMZN_FIELD_TYPE_SQRT:
        case CMZN_FIELD_TYPE_SUBTRACT:
        case CMZN_FIELD_TYPE_CONCATENATE:
        case CMZN_FIELD_TYPE_IDENTITY:
        case CMZN_FIELD_TYPE_IF:
        case CMZN_FIELD_TYPE_COORDINATE_TRANSFORMATION:
        case CMZN_FIELD_TYPE_VECTOR_COORDINATE_TRANSFORMATION:
        case CMZN_FIELD_TYPE_CURL:
        case CMZN_FIELD_TYPE_DIVERGENCE:
        case CMZN_FIELD_TYPE_GRADIENT:
        case CMZN_FIELD_TYPE_FIBRE_AXES:
        case CMZN_FIELD_TYPE_EMBEDDED:
        case CMZN_FIELD_TYPE_IS_EXTERIOR:
        case CMZN_FIELD_TYPE_STORED_STRING:
        case CMZN_FIELD_TYPE_EQUAL_TO:
        case CMZN_FIELD_TYPE_AND:
        case CMZN_FIELD_TYPE_GREATER_THAN:
        case CMZN_FIELD_TYPE_IS_DEFINED:
        case CMZN_FIELD_TYPE_LESS_THAN:
        case CMZN_FIELD_TYPE_NOT:
        case CMZN_FIELD_TYPE_OR:
        case CMZN_FIELD_TYPE_XOR:
        case CMZN_FIELD_TYPE_DETERMINANT:
        case CMZN_FIELD_TYPE_EIGENVALUES:
        case CMZN_FIELD_TYPE_EIGENVECTORS:
        case CMZN_FIELD_TYPE_MATRIX_INVERT:
        case CMZN_FIELD_TYPE_PROJECTION:
        case CMZN_FIELD_TYPE_TIME_LOOKUP:
        case CMZN_FIELD_TYPE_ACOS:
        case CMZN_FIELD_TYPE_ASIN:
        case CMZN_FIELD_TYPE_ATAN:
        case CMZN_FIELD_TYPE_ATAN2:
        case CMZN_FIELD_TYPE_COS:
        case CMZN_FIELD_TYPE_SIN:
        case CMZN_FIELD_TYPE_TAN:
        case CMZN_FIELD_TYPE_CROSS_PRODUCT:
        case CMZN_FIELD_TYPE_DOT_PRODUCT:
        case CMZN_FIELD_TYPE_MAGNITUDE:
        case CMZN_FIELD_TYPE_NORMALISE:
        case CMZN_FIELD_TYPE_SUM_COMPONENTS:
        case CMZN_FIELD_TYPE_INVALID:
			break;
>>>>>>> 992cc6a3
		case CMZN_FIELD_TYPE_APPLY:
		{
			OpenCMISS::Zinc::FieldApply fieldApply = this->field.castApply();
			// store number of components for cases where source field does not exist on import
			typeSettings["NumberOfComponents"] = field.getNumberOfComponents();
			// write region path if in another region
			OpenCMISS::Zinc::Region region = this->fieldmodule.getRegion();
			OpenCMISS::Zinc::Field evaluateField = fieldApply.getSourceField(1);
			OpenCMISS::Zinc::Region evaluateRegion = evaluateField.getFieldmodule().getRegion();
			if (!(evaluateRegion == region))
			{
				char *evaluateRegionPath = evaluateRegion.getRelativePath(region);
				typeSettings["EvaluateRegionPath"] = evaluateRegionPath;
				DEALLOCATE(evaluateRegionPath);
			}
		}	break;
		case CMZN_FIELD_TYPE_ARGUMENT_REAL:
			typeSettings["NumberOfComponents"] = field.getNumberOfComponents();
			break;
		case CMZN_FIELD_TYPE_COMPONENT:
		{
			OpenCMISS::Zinc::FieldComponent fieldComponent = field.castComponent();
			for (int i = 0; i < numberOfComponent; i++)
			{
				typeSettings["SourceComponentIndexes"].append(fieldComponent.getSourceComponentIndex(i+1));
			}
		} break;
		case CMZN_FIELD_TYPE_CONSTANT:
		{
			OpenCMISS::Zinc::Fieldcache fieldcache = fieldmodule.createFieldcache();
			double *values = 0;
			values = new double[numberOfComponent];
			field.evaluateReal(fieldcache, numberOfComponent, values);
			for (int i = 0; i < numberOfComponent; i++)
			{
				typeSettings["Values"].append(values[i]);
			}
			delete[] values;
		} break;
		case CMZN_FIELD_TYPE_STRING_CONSTANT:
		{
			OpenCMISS::Zinc::Fieldcache fieldcache = fieldmodule.createFieldcache();
			char *string_value = field.evaluateString(fieldcache);
			typeSettings["StringValue"] = string_value;
			DEALLOCATE(string_value);
		} break;
		case CMZN_FIELD_TYPE_DERIVATIVE:
		{
			OpenCMISS::Zinc::FieldDerivative fieldDerivative = this->field.castDerivative();
			const int xiIndex = fieldDerivative.getXiIndex();
			typeSettings["XiIndexes"].append(xiIndex);
		} break;
		case CMZN_FIELD_TYPE_IS_ON_FACE:
		{
			OpenCMISS::Zinc::FieldIsOnFace fieldIsOnFace = this->field.castIsOnFace();
			char *elementFaceTypeString = OpenCMISS::Zinc::Element::FaceTypeEnumToString(fieldIsOnFace.getElementFaceType());
			if (elementFaceTypeString)
			{
				typeSettings["ElementFaceType"] = elementFaceTypeString;
				DEALLOCATE(elementFaceTypeString);
			}
		} break;
		case CMZN_FIELD_TYPE_EDGE_DISCONTINUITY:
		{
			char *enumString = cmzn_field_edge_discontinuity_measure_enum_to_string(
				static_cast<cmzn_field_edge_discontinuity_measure>(field.castEdgeDiscontinuity().getMeasure()));
			if (enumString)
			{
				typeSettings["Measure"] = enumString;
				DEALLOCATE(enumString);
			}
		} break;
		case CMZN_FIELD_TYPE_NODE_VALUE:
		{
			OpenCMISS::Zinc::FieldNodeValue fieldNodeValue = this->field.castNodeValue();
			char *nodeValueLabelString = OpenCMISS::Zinc::Node::ValueLabelEnumToString(fieldNodeValue.getNodeValueLabel());
			if (nodeValueLabelString)
			{
				typeSettings["NodeValueLabel"] = nodeValueLabelString;
				DEALLOCATE(nodeValueLabelString);
			}
			const int versionNumber = fieldNodeValue.getVersionNumber();
			typeSettings["VersionNumber"] = versionNumber;
		} break;
		case CMZN_FIELD_TYPE_MATRIX_MULTIPLY:
		{
			OpenCMISS::Zinc::FieldMatrixMultiply fieldMatrixMultiply = this->field.castMatrixMultiply();
			const int numberOfRows = fieldMatrixMultiply.getNumberOfRows();
			typeSettings["NumberOfRows"] = numberOfRows;
		} break;
		case CMZN_FIELD_TYPE_TRANSPOSE:
		{
			OpenCMISS::Zinc::FieldTranspose fieldTranspose = this->field.castTranspose();
			const int sourceNumberOfRows = fieldTranspose.getSourceNumberOfRows();
			typeSettings["SourceNumberOfRows"] = sourceNumberOfRows;
		} break;
		case CMZN_FIELD_TYPE_FINITE_ELEMENT:
		{
			const int numberOfComponents = field.getNumberOfComponents();
			fieldSettings["IsTypeCoordinate"] = field.isTypeCoordinate();
			typeSettings["NumberOfComponents"] = numberOfComponents;
			for (int i = 0; i < numberOfComponents; i++)
			{
				char *name = field.getComponentName(1 + i);
				typeSettings["ComponentNames"].append(name);
				DEALLOCATE(name);
			}
		} break;
		case CMZN_FIELD_TYPE_TIME_VALUE:
		{
			typeSettings["Timekeeper"] = "default";
		} break;
		case CMZN_FIELD_TYPE_STORED_MESH_LOCATION:
		{
			const FE_mesh *mesh = cmzn_field_get_host_FE_mesh(field.getId());
			typeSettings["Mesh"] = (mesh) ? mesh->getName() : "unknown";
		} break;
		case CMZN_FIELD_TYPE_FIND_MESH_LOCATION:
		{
			OpenCMISS::Zinc::FieldFindMeshLocation fieldFindMeshLocation = this->field.castFindMeshLocation();
			OpenCMISS::Zinc::Mesh mesh = fieldFindMeshLocation.getMesh();
			char *meshName = mesh.getName();
			OpenCMISS::Zinc::Mesh searchMesh = fieldFindMeshLocation.getSearchMesh();
			char *searchMeshName = searchMesh.getName();
			char *searchModeName = fieldFindMeshLocation.SearchModeEnumToString(fieldFindMeshLocation.getSearchMode());
			typeSettings["Mesh"] = meshName;
			typeSettings["SearchMesh"] = searchMeshName;
			typeSettings["SearchMode"] = searchModeName;
			DEALLOCATE(meshName);
			DEALLOCATE(searchMeshName);
			DEALLOCATE(searchModeName);
		} break;
		case CMZN_FIELD_TYPE_MESH_INTEGRAL:
		case CMZN_FIELD_TYPE_MESH_INTEGRAL_SQUARES:
		{
			OpenCMISS::Zinc::FieldMeshIntegral fieldMeshIntegral = this->field.castMeshIntegral();
			OpenCMISS::Zinc::Mesh mesh = fieldMeshIntegral.getMesh();
			char *meshName = mesh.getName();
			char *elementQuadratureRuleName = OpenCMISS::Zinc::Element::QuadratureRuleEnumToString(
				fieldMeshIntegral.getElementQuadratureRule());
			int numbersOfPoints[MAXIMUM_ELEMENT_XI_DIMENSIONS];
			const int numbersCount = fieldMeshIntegral.getNumbersOfPoints(MAXIMUM_ELEMENT_XI_DIMENSIONS, numbersOfPoints);
			typeSettings["Mesh"] = meshName;
			typeSettings["ElementQuadratureRule"] = elementQuadratureRuleName;
			for (int i = 0; i < numbersCount; i++)
			{
				typeSettings["NumbersOfPoints"].append(numbersOfPoints[i]);
			}
			DEALLOCATE(meshName);
			DEALLOCATE(elementQuadratureRuleName);
		} break;
		case CMZN_FIELD_TYPE_NODESET_MAXIMUM:
		case CMZN_FIELD_TYPE_NODESET_MEAN:
		case CMZN_FIELD_TYPE_NODESET_MEAN_SQUARES:
		case CMZN_FIELD_TYPE_NODESET_MINIMUM:
		case CMZN_FIELD_TYPE_NODESET_SUM:
		case CMZN_FIELD_TYPE_NODESET_SUM_SQUARES:
		{
			OpenCMISS::Zinc::FieldNodesetOperator fieldNodesetOperator = this->field.castNodesetOperator();
			OpenCMISS::Zinc::Nodeset nodeset = fieldNodesetOperator.getNodeset();
			OpenCMISS::Zinc::Field elementMapField = fieldNodesetOperator.getElementMapField();
			if (elementMapField.isValid())
			{
				// optional element map field is also in source fields; store separately to support future optional fields
				char *elementMapFieldName = elementMapField.getName();
				typeSettings["ElementMapField"] = elementMapFieldName;
				DEALLOCATE(elementMapFieldName);
			}
			char *nodesetName = nodeset.getName();
			typeSettings["Nodeset"] = nodesetName;
			DEALLOCATE(nodesetName);
		} break;
		default:
			break;
	}

	if (className)
	{
		fieldSettings[className] = typeSettings;
		DEALLOCATE(className);
	}
}

void FieldJsonIO::exportEntries(Json::Value &fieldSettings)
{
	char *name = this->field.getName();
	fieldSettings["Name"] = name;
	DEALLOCATE(name);
	fieldSettings["IsManaged"] = this->field.isManaged();
	exportTypeSpecificParameters(fieldSettings);
}

void FieldJsonIO::importEntries(const Json::Value &fieldSettings)
{
	if (fieldSettings["CoordinateSystemType"].isString())
		this->field.setCoordinateSystemType(this->field.CoordinateSystemTypeEnumFromString(
			fieldSettings["CoordinateSystemType"].asCString()));
	if (fieldSettings["CoordinateSystemFocus"].isDouble())
		this->field.setCoordinateSystemFocus(fieldSettings["CoordinateSystemFocus"].asDouble());
	this->field.setManaged(true);
	if (fieldSettings["Name"].isString())
	{
		this->field.setName(fieldSettings["Name"].asCString());
	}
}<|MERGE_RESOLUTION|>--- conflicted
+++ resolved
@@ -973,8 +973,6 @@
 	char *className = field.getClassName();
 	switch (type)
 	{
-<<<<<<< HEAD
-=======
         case CMZN_FIELD_TYPE_ABS:
         case CMZN_FIELD_TYPE_ADD:
         case CMZN_FIELD_TYPE_DIVIDE:
@@ -1024,7 +1022,6 @@
         case CMZN_FIELD_TYPE_SUM_COMPONENTS:
         case CMZN_FIELD_TYPE_INVALID:
 			break;
->>>>>>> 992cc6a3
 		case CMZN_FIELD_TYPE_APPLY:
 		{
 			OpenCMISS::Zinc::FieldApply fieldApply = this->field.castApply();

/***************************************************************************//**
 * FILE : threejs_export.hpp
 *
 * File containing a class for exporting threejs vertices and script for rendering.
 */
/* OpenCMISS-Zinc Library
*
* This Source Code Form is subject to the terms of the Mozilla Public
* License, v. 2.0. If a copy of the MPL was not distributed with this
* file, You can obtain one at http://mozilla.org/MPL/2.0/. */

#include "general/mystring.h"
#include "graphics/graphics_library.h"
#include "graphics/render_gl.h"
#include <string>
#include "jsoncpp/json.h"

struct GT_object;

/* generic threejs_export class with many basic methods to export
 * standard surfaces
 */
class Threejs_export
{
protected:

	bool morphVerticesExported, morphColoursExported, morphNormalsExported;
	int morphVertices, morphColours, morphNormals;
	int number_of_time_steps;
	char *groupName, *regionPath;

	void writeVertexBuffer(const char *output_variable_name,
		GLfloat *vertex_buffer, unsigned int values_per_vertex,
		unsigned int vertex_count);

	void writeMorphVertexBuffer(const char *output_variable_name,
		std::string *output, GLfloat *vertex_buffer, unsigned int values_per_vertex,
		unsigned int vertex_count, int time_step);

	void writeIntegerBuffer(const char *output_variable_name,
		int *vertex_buffer, unsigned int values_per_vertex,
		unsigned int vertex_count);

	void writeMorphIntegerBuffer(const char *output_variable_name,
		std::string *output, int *vertex_buffer, unsigned int values_per_vertex,
		unsigned int vertex_count, int time_step);

	void writeIndexBuffer(struct GT_object *object, int typeMask,
		int number_of_points, unsigned int offset);

	virtual void writeIndexBufferWithoutIndex(int typeMask, int number_of_points, unsigned int offset);

	void writeSpecialDataBuffer(struct GT_object *object, GLfloat *vertex_buffer,
		unsigned int values_per_vertex, unsigned int vertex_count);

	/* texture coordinates export*/
	void writeUVsBuffer(GLfloat *texture_buffer, unsigned int values_per_vertex,
		unsigned int vertex_count);

protected:
	char *filename;
	cmzn_streaminformation_scene_io_data_type mode;
	std::string facesString;
	std::string verticesMorphString;
	std::string normalMorphString;
	std::string colorsMorphString;
	std::string outputString;
	double textureSizes[3];

public:

	Threejs_export(const char *filename_in, int number_of_time_steps_in,
<<<<<<< HEAD
		cmzn_streaminformation_scene_io_data_type mode_in,
		int morphVerticesIn, int morphColoursIn, int morphNormalsIn, double *textureSizesIn,
		const char *groupNameIn, const char *regionPathIn) :
			number_of_time_steps(number_of_time_steps_in), filename(duplicate_string(filename_in)),
		mode(mode_in), morphVertices(morphVerticesIn), morphColours(morphColoursIn),
		morphNormals(morphNormalsIn)
=======
			cmzn_streaminformation_scene_io_data_type mode_in,
			int morphVerticesIn, int morphColoursIn, int morphNormalsIn, double *textureSizesIn, char *groupNameIn) :
		morphVerticesExported(false),
		morphColoursExported(false),
		morphNormalsExported(false),
		morphVertices(morphVerticesIn),
		morphColours(morphColoursIn),
		morphNormals(morphNormalsIn),
		number_of_time_steps(number_of_time_steps_in),
		groupName(groupNameIn ? duplicate_string(groupNameIn) : nullptr),
		filename(duplicate_string(filename_in)),
		mode(mode_in)
>>>>>>> 278ddc8a
	{
		if (textureSizesIn)
		{
			textureSizes[0] = textureSizesIn[0];
			textureSizes[1] = textureSizesIn[1];
			textureSizes[2] = textureSizesIn[2];
		}
		else
		{
			textureSizes[0] = 0.0;
			textureSizes[1] = 0.0;
			textureSizes[2] = 0.0;
		}
<<<<<<< HEAD
		groupName = groupNameIn ? duplicate_string(groupNameIn) : 0;
		regionPath = regionPathIn ? duplicate_string(regionPathIn) : 0;
=======
>>>>>>> 278ddc8a
		verticesMorphString.clear();
		colorsMorphString.clear();
		normalMorphString.clear();
		facesString.clear();
		outputString.clear();
	}

	virtual ~Threejs_export();

	virtual int exportGraphicsObject(struct GT_object *object, int time_step);

	void exportMaterial(cmzn_material_id material);

	int beginExport();

	int endExport();

	const char *getGroupName() const
	{
		return groupName;
	}

	const char *getRegionPath() const
	{
		return regionPath;
	}

	/* this return json format describing colours and transformation of the glyph */
	Json::Value getExportJson();

	std::string *getExportString();

	bool getMorphVerticesExported()
	{
		return morphVerticesExported;
	}

	bool getMorphColoursExported()
	{
		return morphColoursExported;
	}

	bool getMorphNormalsExported()
	{
		return morphNormalsExported;
	}

};

/* class for export glyph into WebGL format, only
 * surface glyphs are supported.
 */
class Threejs_export_glyph : public Threejs_export
{
private:

	void exportStaticGlyphs(struct GT_object *object);

	void exportGlyphsTransformation(struct GT_object *glyph,  int time_step);

	void exportGlyphsLabel(struct GT_object *glyph);

	void writeGlyphIndexBuffer(struct GT_object *object, int typeMask);

	Json::Value metadata, positions_json, axis1_json, axis2_json, axis3_json,
		scale_json, color_json, label_json;

	std::string glyphTransformationString;

	char *glyphGeometriesURLName;

public:

	Threejs_export_glyph(const char *filename_in, int number_of_time_steps_in,
		cmzn_streaminformation_scene_io_data_type mode_in,
		int morphVerticesIn, int morphColoursIn, int morphNormalsIn,
		double *textureSizesIn, const char *groupNameIn,
		const char* regionPathIn) :
		Threejs_export(filename_in, number_of_time_steps_in,
		mode_in, morphVerticesIn, morphColoursIn, morphNormalsIn, textureSizesIn,
		groupNameIn, regionPathIn)
	{
		glyphTransformationString.clear();
		glyphGeometriesURLName = 0;
	}

	virtual ~Threejs_export_glyph();

	virtual int exportGraphicsObject(struct GT_object *object, int time_step);

	/* this return json format describing colours and transformation of the glyph */
	Json::Value getGlyphTransformationExportJson();

	/* this return string format describing colours and transformation of the glyph */
	std::string *getGlyphTransformationExportString();

	void setGlyphGeometriesURLName(char *name);

};

/* class for export point into WebGL format.
 */
class Threejs_export_point : public Threejs_export
{
private:

	void exportPointsLabel(struct GT_object *point);

public:

	Threejs_export_point(const char *filename_in, int number_of_time_steps_in,
		cmzn_streaminformation_scene_io_data_type mode_in,
		int morphVerticesIn, int morphColoursIn, int morphNormalsIn,
		double *textureSizesIn, const char *groupNameIn, const char* regionPathIn) :
		Threejs_export(filename_in, number_of_time_steps_in,
		mode_in, morphVerticesIn, morphColoursIn, morphNormalsIn, textureSizesIn,
		groupNameIn, regionPathIn)
	{
	}

	virtual int exportGraphicsObject(struct GT_object *object, int time_step);

	virtual void writeIndexBufferWithoutIndex(int typeMask, int number_of_points, unsigned int offset);
};


/* class for export point into WebGL format.
 */
class Threejs_export_line : public Threejs_export_point
{

public:

	Threejs_export_line(const char *filename_in, int number_of_time_steps_in,
		cmzn_streaminformation_scene_io_data_type mode_in,
		int morphVerticesIn, int morphColoursIn, int morphNormalsIn,
		double *textureSizesIn, const char *groupNameIn, const char* regionPathIn) :
			Threejs_export_point(filename_in, number_of_time_steps_in,
		mode_in, morphVerticesIn, morphColoursIn, morphNormalsIn, textureSizesIn,
		groupNameIn,  regionPathIn)
	{
	}

	virtual int exportGraphicsObject(struct GT_object *object, int time_step);
};<|MERGE_RESOLUTION|>--- conflicted
+++ resolved
@@ -70,16 +70,12 @@
 public:
 
 	Threejs_export(const char *filename_in, int number_of_time_steps_in,
-<<<<<<< HEAD
-		cmzn_streaminformation_scene_io_data_type mode_in,
-		int morphVerticesIn, int morphColoursIn, int morphNormalsIn, double *textureSizesIn,
-		const char *groupNameIn, const char *regionPathIn) :
-			number_of_time_steps(number_of_time_steps_in), filename(duplicate_string(filename_in)),
-		mode(mode_in), morphVertices(morphVerticesIn), morphColours(morphColoursIn),
-		morphNormals(morphNormalsIn)
-=======
 			cmzn_streaminformation_scene_io_data_type mode_in,
-			int morphVerticesIn, int morphColoursIn, int morphNormalsIn, double *textureSizesIn, char *groupNameIn) :
+			int morphVerticesIn, int morphColoursIn, int morphNormalsIn, 
+			double *textureSizesIn, const char *groupNameIn,
+			const char *regionPathIn) :
+		filename(duplicate_string(filename_in)),
+		mode(mode_in),
 		morphVerticesExported(false),
 		morphColoursExported(false),
 		morphNormalsExported(false),
@@ -88,9 +84,7 @@
 		morphNormals(morphNormalsIn),
 		number_of_time_steps(number_of_time_steps_in),
 		groupName(groupNameIn ? duplicate_string(groupNameIn) : nullptr),
-		filename(duplicate_string(filename_in)),
-		mode(mode_in)
->>>>>>> 278ddc8a
+		regionPath(regionPathIn ? duplicate_string(regionPathIn) : nullptr)
 	{
 		if (textureSizesIn)
 		{
@@ -104,11 +98,7 @@
 			textureSizes[1] = 0.0;
 			textureSizes[2] = 0.0;
 		}
-<<<<<<< HEAD
-		groupName = groupNameIn ? duplicate_string(groupNameIn) : 0;
-		regionPath = regionPathIn ? duplicate_string(regionPathIn) : 0;
-=======
->>>>>>> 278ddc8a
+		
 		verticesMorphString.clear();
 		colorsMorphString.clear();
 		normalMorphString.clear();

--- conflicted
+++ resolved
@@ -1,1664 +1,833 @@
-<<<<<<< HEAD
-/***************************************************************************//**
- * @file optimisation.cpp
- *
- * Implementation of Minimisation object for performing optimisation algorithm
- * from description in cmzn_optimisation.
- *
- * @see-also api/zinc/optimisation.h
- *
- */
-/* OpenCMISS-Zinc Library
-*
-* This Source Code Form is subject to the terms of the Mozilla Public
-* License, v. 2.0. If a copy of the MPL was not distributed with this
-* file, You can obtain one at http://mozilla.org/MPL/2.0/. */
-
-#include <stdio.h>
-#include <math.h>
-#include "opencmiss/zinc/field.h"
-#include "opencmiss/zinc/fieldmodule.h"
-#include "opencmiss/zinc/core.h"
-#include "opencmiss/zinc/node.h"
-#include "opencmiss/zinc/nodeset.h"
-#include "opencmiss/zinc/field.hpp"
-#include "opencmiss/zinc/fieldcache.hpp"
-#include "opencmiss/zinc/fieldarithmeticoperators.hpp"
-#include "opencmiss/zinc/fieldcomposite.hpp"
-#include "opencmiss/zinc/fieldmeshoperators.hpp"
-#include "opencmiss/zinc/fieldmodule.hpp"
-#include "opencmiss/zinc/fieldnodesetoperators.hpp"
-#include "opencmiss/zinc/fieldparameters.hpp"
-#include "opencmiss/zinc/fieldvectoroperators.hpp"
-#include "opencmiss/zinc/mesh.hpp"
-#include "opencmiss/zinc/node.hpp"
-#include "opencmiss/zinc/nodeset.hpp"
-#include "computed_field/computed_field.h"
-#include "computed_field/computed_field_composite.h"
-#include "computed_field/computed_field_set.h"
-#include "computed_field/computed_field_finite_element.h"
-#include "computed_field/fieldassignmentprivate.hpp"
-#include "computed_field/fieldparametersprivate.hpp"
-#include "finite_element/finite_element.h"
-#include "finite_element/finite_element_private.h"
-#include "finite_element/finite_element_region.h"
-#include "general/callback_private.h"
-#include "general/compare.h"
-#include "general/debug.h"
-#include "general/indexed_list_private.h"
-#include "general/object.h"
-#include "mesh/cmiss_element_private.hpp"
-#include "mesh/cmiss_node_private.hpp"
-#include "time/time_keeper.hpp"
-#include "general/message.h"
-#include "computed_field/computed_field_private.hpp"
-#include "minimise/optimisation.hpp"
-#include "general/enumerator_private.hpp"
-#include "mesh/cmiss_element_private.hpp"
-#include "computed_field/field_module.hpp"
-#include <iostream>
-#include <sstream>
-#include <vector>
-using namespace std;
-
-// OPT++ includes and namespaces
-#include <LSQNLF.h>
-#include <NLF.h>
-#include <NLP.h>
-#include <OptQNewton.h>
-#include <OptNewton.h>
-
-using NEWMAT::ColumnVector;
-using namespace ::OPTPP;
-using namespace OpenCMISS::Zinc;
-
-// global variable needed to pass minimisation object to Opt++ init functions.
-static void* GlobalVariableMinimisation = NULL;
-
-int ObjectiveFieldData::prepareTerms()
-{
-	cmzn_fieldmodule_id field_module = cmzn_field_get_fieldmodule(field);
-	cmzn_fieldcache_id field_cache = cmzn_fieldmodule_create_fieldcache(field_module);
-	numTerms = field->get_number_of_sum_square_terms(*field_cache);
-	cmzn_fieldcache_destroy(&field_cache);
-	cmzn_fieldmodule_destroy(&field_module);
-	bufferSize = numComponents;
-	if (numTerms > 0)
-		bufferSize *= numTerms;
-	buffer = new FE_value[bufferSize];
-	return (0 != buffer);
-}
-
-Minimisation::~Minimisation()
-{
-	delete[] objectiveValues;
-	if (dof_storage_array) DEALLOCATE(dof_storage_array);
-	if (dof_initial_values) DEALLOCATE(dof_initial_values);
-	cmzn_fieldcache_destroy(&field_cache);
-	cmzn_fieldmodule_destroy(&field_module);
-	for (ObjectiveFieldDataVector::iterator iter = objectiveFields.begin();
-		iter != objectiveFields.end(); ++iter)
-	{
-		delete *iter;
-	}
-}
-
-int Minimisation::prepareOptimisation()
-{
-	int return_code = CMZN_OK;
-	cmzn_fieldmodule_begin_change(field_module);
-	if (optimisation.objectiveFields.size() != objectiveFields.size())
-		return_code = CMZN_ERROR_ARGUMENT;
-	if ((return_code == CMZN_OK) && (CMZN_OK != construct_dof_arrays()))
-		return_code = CMZN_ERROR_GENERAL;
-	if (optimisation.method == CMZN_OPTIMISATION_METHOD_LEAST_SQUARES_QUASI_NEWTON)
-	{
-		totalLeastSquaresTerms = 0;
-		for (ObjectiveFieldDataVector::iterator iter = objectiveFields.begin();
-			iter != objectiveFields.end(); ++iter)
-		{
-			ObjectiveFieldData *objective = *iter;
-			if (!objective->prepareTerms())
-			{
-				return_code = CMZN_ERROR_GENERAL;
-				break;
-			}
-			totalLeastSquaresTerms += objective->bufferSize;
-		}
-	}
-	if (return_code != CMZN_OK)
-	{
-		display_message(ERROR_MESSAGE, "Minimisation::prepareOptimisation() Failed");
-	}
-	cmzn_fieldmodule_end_change(field_module);
-	return return_code;
-}
-
-/**
- * Ensures dependent fields are marked as changed, so graphics update.
- * Only needed by QUASI_NEWTON and LEAST_SQUARES_QUASI_NEWTON which
- * use unofficial methods to modify parameters at this time.
- */
-void Minimisation::touch_dependent_fields()
-{
-	DependentAndConditionalFieldsList::iterator iter;
-	for (iter = optimisation.dependentFields.begin();
-		iter != optimisation.dependentFields.end(); ++iter)
-	{
-		iter->dependentField->setChanged();
-	}
-}
-
-int Minimisation::runOptimisation()
-{
-	// Minimise the objective function
-	int return_code = 0;
-	switch (this->optimisation.getMethod())
-	{
-	case CMZN_OPTIMISATION_METHOD_QUASI_NEWTON:
-		return_code = minimise_QN();
-		touch_dependent_fields();
-		this->do_fieldassignments();
-		break;
-	case CMZN_OPTIMISATION_METHOD_LEAST_SQUARES_QUASI_NEWTON:
-		return_code = minimise_LSQN();
-		touch_dependent_fields();
-		this->do_fieldassignments();
-		break;
-	case CMZN_OPTIMISATION_METHOD_NEWTON:
-		return_code = minimise_Newton();
-		break;
-	default:
-		display_message(ERROR_MESSAGE, "cmzn_optimisation::runOptimisation. "
-			"Unknown minimisation method.");
-		break;
-	}
-	if (!return_code)
-	{
-		display_message(ERROR_MESSAGE, "Minimisation::runOptimisation() Failed");
-		return CMZN_ERROR_GENERAL;
-	}
-	return CMZN_OK;
-}
-
-/***************************************************************************//**
- *  Populates the array of pointers to the dof values and the array of the dof
- *  initial values. Notice the population includes both nodal values and
- *  derivatives but does NOT handle versions - this needs to be added by someone
- *  who understands and can test versions.
- */
-int Minimisation::construct_dof_arrays()
-{
-	int return_code = 1;
-	if (dof_storage_array)
-	{
-		DEALLOCATE(dof_storage_array);
-		dof_storage_array = 0;
-	}
-	if (dof_initial_values)
-	{
-		DEALLOCATE(dof_initial_values);
-		dof_initial_values = 0;
-	}
-	this->total_dof = 0;
-	DependentAndConditionalFieldsList::iterator iter;
-	for (iter = optimisation.dependentFields.begin();
-		iter != optimisation.dependentFields.end(); ++iter)
-	{
-		cmzn_field *dependentField = iter->dependentField;
-		const int componentCount = cmzn_field_get_number_of_components(dependentField);
-		cmzn_fieldcache_id cache = 0;
-		cmzn_field *conditionalField = iter->conditionalField;
-		FE_value *conditionalValues = 0;
-		int conditionalComponents = 0;
-		if (conditionalField)
-		{
-			conditionalComponents = cmzn_field_get_number_of_components(conditionalField);
-			conditionalValues = new FE_value[conditionalComponents];
-			cache = cmzn_fieldmodule_create_fieldcache(this->field_module);
-		}
-		if (Computed_field_is_type_finite_element(dependentField))
-		{
-			// should only have one dependent field
-			FE_field *fe_field;
-			Computed_field_get_type_finite_element(dependentField, &fe_field);
-			cmzn_nodeset_id nodeset = cmzn_fieldmodule_find_nodeset_by_field_domain_type(field_module, CMZN_FIELD_DOMAIN_TYPE_NODES);
-			cmzn_nodeiterator_id iterator = cmzn_nodeset_create_nodeiterator(nodeset);
-			cmzn_node_id node = 0;
-			while ((0 != (node = cmzn_nodeiterator_next_non_access(iterator))) && return_code)
-			{
-				if (conditionalField)
-				{
-					cmzn_fieldcache_set_node(cache, node);
-					int result = cmzn_field_evaluate_real(conditionalField, cache, conditionalComponents, conditionalValues);
-					if (result != CMZN_OK)
-						continue; // conditionalField not defined => skip
-					if ((1 == conditionalComponents) && (conditionalValues[0] == 0.0))
-						continue; // scalar conditional field is zero => skip
-				}
-				const FE_node_field *node_field = node->getNodeField(fe_field);
-				if (node_field)
-				{
-					for (int c = 0; c < componentCount; ++c)
-					{
-						if ((conditionalComponents > 1) && (conditionalValues[c] == 0.0))
-							continue;
-						const FE_node_field_template *nft = node_field->getComponent(c);
-						const int totalValuesCount = nft->getTotalValuesCount();
-						if (totalValuesCount == 0)
-						{
-							continue;
-						}
-						FE_value **temp_dof_storage_array;
-						if (REALLOCATE(temp_dof_storage_array, this->dof_storage_array, FE_value *, this->total_dof + totalValuesCount))
-						{
-							this->dof_storage_array = temp_dof_storage_array;
-						}
-						else
-						{
-							return_code = 0;
-							break;
-						}
-						FE_value *temp_dof_initial_values;
-						if (REALLOCATE(temp_dof_initial_values, this->dof_initial_values, FE_value, this->total_dof + totalValuesCount))
-						{
-							this->dof_initial_values = temp_dof_initial_values;
-						}
-						else
-						{
-							return_code = 0;
-							break;
-						}
-						const int valueLabelsCount = nft->getValueLabelsCount();
-						for (int d = 0; (d < valueLabelsCount) && return_code; ++d)
-						{
-							cmzn_node_value_label valueLabel = nft->getValueLabelAtIndex(d);
-							const int versionsCount = nft->getVersionsCountAtIndex(d);
-							for (int v = 0; v < versionsCount; ++v)
-							{
-								if (CMZN_OK == get_FE_nodal_FE_value_storage(node, fe_field, c,
-									valueLabel, v, current_time, &(this->dof_storage_array[total_dof])))
-								{
-									// get initial value from value storage pointer
-									this->dof_initial_values[total_dof] = *(this->dof_storage_array[total_dof]);
-									/*cout << dof_storage_array[total_dof - 1] << "   "
-									<< dof_initial_values[total_dof - 1] << endl;*/
-									++(this->total_dof);
-								}
-								else
-								{
-									display_message(ERROR_MESSAGE, "cmzn_optimisation::construct_dof_arrays. "
-										"get_FE_nodal_FE_value_storage failed.");
-									return_code = 0;
-									break;
-								}
-							}
-						}
-					}
-				}
-			}
-			cmzn_nodeiterator_destroy(&iterator);
-			cmzn_nodeset_destroy(&nodeset);
-		}
-		else if (Computed_field_is_constant(dependentField))
-		{
-			FE_value *constant_values_storage = Computed_field_constant_get_values_storage(dependentField);
-			if (constant_values_storage)
-			{
-				FE_value **temp_dof_storage_array;
-				if (REALLOCATE(temp_dof_storage_array, this->dof_storage_array, FE_value *, this->total_dof + componentCount))
-				{
-					this->dof_storage_array = temp_dof_storage_array;
-				}
-				else
-				{
-					return_code = 0;
-				}
-				FE_value *temp_dof_initial_values;
-				if (REALLOCATE(temp_dof_initial_values, this->dof_initial_values, FE_value, this->total_dof + componentCount))
-				{
-					this->dof_initial_values = temp_dof_initial_values;
-				}
-				else
-				{
-					return_code = 0;
-				}
-				if (return_code)
-				{
-					for (int c = 0; c < componentCount; ++c)
-					{
-						this->dof_storage_array[total_dof] = constant_values_storage + c;
-						this->dof_initial_values[total_dof] = *(this->dof_storage_array[total_dof]);
-						/*cout << dof_storage_array[total_dof] << "   "
-								<< dof_initial_values[total_dof] << endl;*/
-						++(this->total_dof);
-					}
-				}
-			}
-			else
-			{
-				char *field_name = cmzn_field_get_name(dependentField);
-				display_message(WARNING_MESSAGE, "Minimisation::construct_dof_arrays.  "
-					"Dependent field '%s' is not a constant. Skipping.", field_name);
-				DEALLOCATE(field_name);
-				return_code = 0;
-			}
-		}
-		else
-		{
-			display_message(ERROR_MESSAGE, "cmzn_optimisation::construct_dof_arrays. "
-				"Invalid dependent field type.");
-			return_code = 0;
-		}
-		delete[] conditionalValues;
-		cmzn_fieldcache_destroy(&cache);
-	}
-	return return_code;
-}
-
-/***************************************************************************//**
- * Simple function to list the dof values. This is mainly for debugging purposes
- * and may be removed later.
- */
-void Minimisation::list_dof_values()
-{
-	for (int i = 0; i < total_dof; i++) {
-		cout << "dof[" << i << "] = " << *dof_storage_array[i] << endl;
-	}
-}
-
-/**
- * Must call this function after updating dependent field DOFs to ensure
- * dependent field caches are fully recalculated with the DOF changes.
- * Only needed by QUASI_NEWTON and LEAST_SQUARES_QUASI_NEWTON which
- * use unofficial methods to modify parameters at this time.
- */
-void Minimisation::invalidate_dependent_field_caches()
-{
-	for (DependentAndConditionalFieldsList::iterator iter = optimisation.dependentFields.begin();
-		iter != optimisation.dependentFields.end(); ++iter)
-	{
-		iter->dependentField->clearCaches();
-	}
-}
-
-// Perform any field assignments; called before evaluating objective function(s)
-// but after dependent DOFs have been set. Also call at completion of optimisation.
-void Minimisation::do_fieldassignments()
-{
-	for (auto iter = this->optimisation.fieldassignments.begin(); iter != this->optimisation.fieldassignments.end(); ++iter)
-	{
-		(*iter)->assign();
-	}
-}
-
-/***************************************************************************//**
- * Evaluates the scalar objective function value given the current DOF values.
- * Equals sum of all objective field components.
- */
-int Minimisation::evaluate_objective_function(FE_value *valueAddress)
-{
-	int return_code = 1;
-	*valueAddress = 0.0;
-	invalidate_dependent_field_caches();
-	int offset = 0;
-	for (ObjectiveFieldDataVector::iterator iter = objectiveFields.begin();
-		iter != objectiveFields.end(); ++iter)
-	{
-		ObjectiveFieldData *objective = *iter;
-		if (CMZN_OK != cmzn_field_evaluate_real(objective->field, field_cache,
-			objective->numComponents, objectiveValues + offset))
-		{
-			display_message(ERROR_MESSAGE, "Failed to evaluate objective field %s", objective->field->name);
-			return_code = 0;
-			break;
-		}
-		offset += objective->numComponents;
-	}
-	for (int i = 0; i < totalObjectiveFieldComponents; ++i)
-	{
-		*valueAddress += objectiveValues[i];
-	}
-	return return_code;
-}
-
-/***************************************************************************//**
- * One time initialisation code required by the Opt++ quasi-Newton and least-
- * squares quasi-Newton minimisation algorithms.
- * Copies initial DOF values.
- */
-static void init_dof_initial_values(int ndim, ColumnVector& x)
-{
-	int i;
-	Minimisation* minimisation = static_cast<Minimisation*> (GlobalVariableMinimisation);
-	FE_value *dof_initial_values = minimisation->get_dof_initial_values();
-	for (i = 0; i < ndim; i++)
-	{
-		x(i+1) = static_cast<double>(dof_initial_values[i]);
-	}
-}
-
-/***************************************************************************//**
- * The objective function for the Opt++ quasi-Newton minimisation.
- */
-void objective_function_QN(int ndim, const ColumnVector& x, double& fx,
-		int& result)
-{
-	int i;
-	Minimisation* minimisation = static_cast<Minimisation*> (GlobalVariableMinimisation);
-	// ColumnVector's index'd from 1...
-	for (i = 0; i < ndim; i++)
-	{
-		minimisation->set_dof_value(i, x(i + 1));
-	}
-	//minimisation->list_dof_values();
-	minimisation->do_fieldassignments();
-
-	FE_value objectiveFunctionValue = 0.0;
-	minimisation->evaluate_objective_function(&objectiveFunctionValue);
-	fx = static_cast<double>(objectiveFunctionValue);
-	//cout << "Objective Value = " << fx << endl;
-	result = NLPFunction;
-}
-
-/**
- * Naive wrapper around a quasi-Newton minimisation.
- */
-int Minimisation::minimise_QN()
-{
-	cmzn_fieldmodule_begin_change(field_module);
-	char message[] = { "Solution from quasi-newton" };
-	// need a handle on this object...
-	// FIXME: need to find and use "user data" in the Opt++ methods.
-	GlobalVariableMinimisation = static_cast<void*> (this);
-
-	FDNLF1 nlp(total_dof, objective_function_QN, init_dof_initial_values);
-	OptQNewton objfcn(&nlp);
-	objfcn.setSearchStrategy(LineSearch);
-	objfcn.setFcnTol(optimisation.functionTolerance);
-	objfcn.setGradTol(optimisation.gradientTolerance);
-	objfcn.setStepTol(optimisation.stepTolerance);
-	objfcn.setMaxIter(optimisation.maximumIterations);
-	objfcn.setMaxFeval(optimisation.maximumNumberFunctionEvaluations);
-	objfcn.setMaxStep(optimisation.maximumStep);
-	objfcn.setMinStep(optimisation.minimumStep);
-	objfcn.setLineSearchTol(optimisation.linesearchTolerance);
-	objfcn.setMaxBacktrackIter(optimisation.maximumBacktrackIterations);
-	/* @todo Add in support for trust region methods
-	objfcn.setTRSize(optimisation.trustRegionSize);
-	*/
-
-	// send Opt++ log text to string buffer
-	if (!objfcn.setOutputFile(optppMessageStream))
-		cerr << "main: output file open failed" << endl;
-	objfcn.optimize();
-	objfcn.printStatus(message);
-	objfcn.cleanup();
-
-	ColumnVector solution = nlp.getXc();
-	int i;
-	for (i = 0; i < total_dof; i++)
-		this->set_dof_value(i, solution(i + 1));
-	//list_dof_values();
-	cmzn_fieldmodule_end_change(field_module);
-	return 1;
-}
-
-/***************************************************************************//**
- * The objective function for the Opt++ least-squares quasi-Newton minimisation.
- */
-void objective_function_LSQ(int ndim, const ColumnVector& x, ColumnVector& fx,
-		int& result, void* iterationCounterVoid)
-{
-	//int* iterationCounter = static_cast<int*>(iterationCounterVoid);
-	//std::cout << "objective function called " << ++(*iterationCounter) << " times." << std::endl;
-	USE_PARAMETER(iterationCounterVoid);
-	int i;
-	Minimisation* minimisation = static_cast<Minimisation*> (GlobalVariableMinimisation);
-	// ColumnVector's index'd from 1...
-	for (i = 0; i < ndim; i++)
-	{
-		minimisation->set_dof_value(i, x(i + 1));
-	}
-	//minimisation->list_dof_values();
-	minimisation->invalidate_dependent_field_caches();
-	minimisation->do_fieldassignments();
-
-	int return_code = 1;
-	// NEWMAT::ColumnVector::element(int m) is 0-based, not 1 as are other interfaces
-	int termIndex = 0;
-	for (ObjectiveFieldDataVector::iterator iter = minimisation->objectiveFields.begin();
-		iter != minimisation->objectiveFields.end(); ++iter)
-	{
-		ObjectiveFieldData *objective = *iter;
-		const int bufferSize = objective->bufferSize;
-		FE_value *buffer = objective->buffer;
-		if (objective->numTerms > 0)
-			return_code = objective->field->evaluate_sum_square_terms(*(minimisation->field_cache), bufferSize, buffer);
-		else
-			return_code = (CMZN_OK == cmzn_field_evaluate_real(objective->field, minimisation->field_cache, objective->bufferSize, objective->buffer));
-		if (!return_code)
-		{
-			// GRC: should record failure properly
-			display_message(ERROR_MESSAGE, "Failed to evaluate least squares terms for objective field %s", objective->field->name);
-			break;
-		}
-		for (i = 0; i < bufferSize; ++i)
-			fx.element(termIndex++) = buffer[i];
-	}
-	result = NLPFunction;
-}
-
-/**
- * Least-Squares Quasi-Newton minimisation using Opt++
- */
-int Minimisation::minimise_LSQN()
-{
-	cmzn_fieldmodule_begin_change(field_module);
-	int iterationCounter = 0;
-	char message[] = { "Solution from newton least squares" };
-	// need a handle on this object...
-	GlobalVariableMinimisation = static_cast<void*> (this);
-	LSQNLF nlp(total_dof, totalLeastSquaresTerms,
-		objective_function_LSQ, init_dof_initial_values, (OPTPP::INITCONFCN)NULL,
-		(void*)(&iterationCounter));
-	OptNewton objfcn(&nlp);
-	objfcn.setSearchStrategy(LineSearch);
-	// send Opt++ log text to string buffer
-	if (!objfcn.setOutputFile(optppMessageStream))
-		cerr << "main: output file open failed" << endl;
-	objfcn.setFcnTol(optimisation.functionTolerance);
-	objfcn.setGradTol(optimisation.gradientTolerance);
-	objfcn.setStepTol(optimisation.stepTolerance);
-	objfcn.setMaxIter(optimisation.maximumIterations);
-	objfcn.setMaxFeval(optimisation.maximumNumberFunctionEvaluations);
-	objfcn.setMaxStep(optimisation.maximumStep);
-	objfcn.setMinStep(optimisation.minimumStep);
-	objfcn.setLineSearchTol(optimisation.linesearchTolerance);
-	objfcn.setMaxBacktrackIter(optimisation.maximumBacktrackIterations);
-	/* @todo Add in support for trust region methods
-	objfcn.setTRSize(optimisation.trustRegionSize);
-	*/
-	//nlp.setIsExpensive(false);
-	//nlp.setDebug();
-	objfcn.optimize();
-	objfcn.printStatus(message);
-	ColumnVector solution = nlp.getXc();
-	int i;
-	for (i = 0; i < total_dof; i++)
-		this->set_dof_value(i, solution(i + 1));
-	//list_dof_values();
-	cmzn_fieldmodule_end_change(field_module);
-	return 1;
-}
-
-/**
- * Newton minimisation directly using Zinc field parameter derivatives and Newmat.
- */
-int Minimisation::minimise_Newton()
-{
-	if (this->optimisation.dependentFields.size() != 1)
-	{
-		display_message(ERROR_MESSAGE, "Optimisation optimise NEWTON:  Newton method only works with one dependent field");
-		return 0;
-	}
-	Fieldmodule fieldmodule(cmzn_fieldmodule_access(this->field_module));
-	cmzn_field *dependentFieldInternal = this->optimisation.dependentFields.front().dependentField;
-	Field dependentField(cmzn_field_access(dependentFieldInternal));
-	Fieldparameters fieldparameters = dependentField.getFieldparameters();
-	// need internal class to access some query API which is not yet publicly exposed
-	cmzn_fieldparameters *fieldparametersInternal = fieldparameters.getId();
-	if (!fieldparameters.isValid())
-	{
-		display_message(ERROR_MESSAGE, "Optimisation optimise NEWTON:  Could not get field parameters for dependent field which must be finite element type");
-		return 0;
-	}
-	if (CMZN_OK != fieldparameters.setTime(this->optimisation.fieldParametersTime))
-	{
-		display_message(ERROR_MESSAGE, "Optimisation optimise NEWTON:  Invalid field parameters time");
-		return 0;
-	}
-	const int globalParameterCount = fieldparameters.getNumberOfParameters();
-	display_message(INFORMATION_MESSAGE, "Optimisation optimise NEWTON:  Parameters count %d\n", globalParameterCount);
-
-	Mesh highestDimensionMesh;
-	for (int d = 3; d >= 1; --d)
-	{
-		highestDimensionMesh = fieldmodule.findMeshByDimension(d);
-		if (highestDimensionMesh.getSize() > 0)
-			break;
-	}
-
-	Differentialoperator parameterDerivative1 = fieldparameters.getDerivativeOperator(/*order*/1);
-	Differentialoperator parameterDerivative2 = fieldparameters.getDerivativeOperator(/*order*/2);
-
-	Fieldcache fieldcache = fieldmodule.createFieldcache();
-	fieldcache.setTime(this->optimisation.fieldParametersTime);
-
-	// set up optional reduced parameters for conditional field
-	std::vector<int> conditionalParameterIndex;  // map from global to conditional parameter index
-	std::vector<int> globalParameterIndex; // map from conditional to global parameter index
-	int conditionalParameterCount = 0;
-	cmzn_field *conditionalFieldInternal = this->optimisation.getConditionalField(dependentFieldInternal);
-	if (conditionalFieldInternal)
-	{
-		conditionalParameterIndex.resize(globalParameterCount, -1);  // set included parameters to conditional index
-		for (int i = 0; i < globalParameterCount; ++i)
-		{
-			int fieldComponent, version;
-			cmzn_node_value_label valueLabel;
-			cmzn_node *node = fieldparametersInternal->getNodeParameter(i, fieldComponent, valueLabel, version);
-			fieldcache.getId()->setNode(node);
-			if (cmzn_field_evaluate_boolean(conditionalFieldInternal, fieldcache.getId()))
-			{
-				conditionalParameterIndex[i] = conditionalParameterCount;
-				++conditionalParameterCount;
-			}
-		}
-		globalParameterIndex.resize(conditionalParameterCount);
-		for (int i = 0; i < globalParameterCount; ++i)
-		{
-			const int conditionalIndex = conditionalParameterIndex[i];
-			if (conditionalIndex >= 0)
-			{
-				globalParameterIndex[conditionalIndex] = i;
-			}
-		}
-		display_message(INFORMATION_MESSAGE, "Optimisation optimise NEWTON:  Conditional parameters count %d\n", conditionalParameterCount);
-		//for (int i = 0; i < conditionalParameterCount; ++i)
-		//{
-		//	display_message(INFORMATION_MESSAGE, "  Param[%d] = %d", i, globalParameterIndex[i]);
-		//}
-	}
-	int solveParameterCount = (conditionalFieldInternal) ? conditionalParameterCount : globalParameterCount;
-
-	NEWMAT::ColumnVector globalJacobian(solveParameterCount);
-	globalJacobian = 0.0;
-	NEWMAT::SquareMatrix globalHessian(solveParameterCount);
-	globalHessian = 0.0;
-	std::vector<bool> parameterUsed(solveParameterCount, false);  // set to true if parameter used in element
-
-	std::vector<int> elementParameterIndexes;  // grows to fit maximum elementParametersCount
-	std::vector<double> elementJacobian;  // grows to fit maximum elementParametersCount
-	std::vector<double> elementHessian;  // grows to fit maximum elementParametersCount*elementParametersCount
-
-	for (ObjectiveFieldDataVector::iterator fieldIter = this->objectiveFields.begin();
-		fieldIter != this->objectiveFields.end(); ++fieldIter)
-	{
-		ObjectiveFieldData *objective = *fieldIter;
-		Field objectiveField = Field(cmzn_field_access(objective->field));
-		// use mesh from mesh integral, or host mesh for nodeset operator, falling back to highest dimension mesh if neither
-		Mesh mesh = highestDimensionMesh;
-		FieldMeshIntegral meshIntegral = objectiveField.castMeshIntegral();
-		FieldNodesetOperator nodesetOperator = objectiveField.castNodesetOperator();
-		if (meshIntegral.isValid())
-		{
-			mesh = meshIntegral.getMesh();
-		}
-		else if (nodesetOperator.isValid())
-		{
-			Field elementMapField = nodesetOperator.getElementMapField();
-			if (elementMapField.isValid())
-			{
-				FE_field *feField = nullptr;
-				Computed_field_get_type_finite_element(elementMapField.getId(), &feField);
-				if (feField)
-				{
-					FE_mesh *hostMesh = feField->getElementXiHostMesh();
-					FE_nodeset *feNodeset = cmzn_nodeset_get_FE_nodeset_internal(nodesetOperator.getNodeset().getId());
-					FE_mesh_embedded_node_field *embeddedNodeField = feField->getEmbeddedNodeField(feNodeset);
-					if ((hostMesh) && (embeddedNodeField))
-					{
-						mesh = Mesh(cmzn_mesh_create(hostMesh));
-					}
-				}
-			}
-		}
-		if (objectiveField.getNumberOfComponents() > 1)
-		{
-			objectiveField = fieldmodule.createFieldSumComponents(objectiveField);
-		}
-
-		Element element;
-		Elementiterator elementIter = mesh.createElementiterator();
-		//const int elementCount = mesh.getSize();
-		int elementIndex = 0;
-		while ((element = elementIter.next()).isValid())
-		{
-			++elementIndex;
-			//display_message(INFORMATION_MESSAGE, "Element %d (%d/%d)\n", element.getIdentifier(), elementIndex, elementCount);
-			fieldcache.setElement(element);
-			if (conditionalFieldInternal)
-			{
-				if (!cmzn_field_evaluate_boolean(conditionalFieldInternal, fieldcache.getId()))
-				{
-					continue;
-				}
-			}
-			const int elementParametersCount = fieldparameters.getNumberOfElementParameters(element);
-			if (elementParametersCount <= 0)
-			{
-				continue;  // GRC handle -1 error?
-			}
-			if (elementParametersCount > static_cast<int>(elementParameterIndexes.size()))
-			{
-				elementParameterIndexes.resize(elementParametersCount);
-				elementJacobian.resize(elementParametersCount);
-				elementHessian.resize(elementParametersCount*elementParametersCount);
-			}
-			fieldparameters.getElementParameterIndexesZero(element, elementParametersCount, elementParameterIndexes.data());
-
-			const int result1 = objectiveField.evaluateDerivative(parameterDerivative1, fieldcache, elementParametersCount, elementJacobian.data());
-			if (result1 != CMZN_OK)
-			{
-				display_message(ERROR_MESSAGE, "Optimisation optimise NEWTON:  Failed to evaluate element Jacobian");
-				return 0;
-
-			}
-			const int result2 = objectiveField.evaluateDerivative(parameterDerivative2, fieldcache, elementParametersCount*elementParametersCount, elementHessian.data());
-			if (result2 != CMZN_OK)
-			{
-				display_message(ERROR_MESSAGE, "Optimisation optimise NEWTON:  Failed to evaluate element Hessian");
-				return 0;
-			}
-
-			// assemble
-			const double *elementHessianRow = elementHessian.data();
-			for (int i = 0; i < elementParametersCount; ++i)
-			{
-				int row = elementParameterIndexes[i];
-				if ((!conditionalFieldInternal) || ((row = conditionalParameterIndex[row]) >= 0))
-				{
-					parameterUsed[row] = true;
-					globalJacobian.element(row) -= elementJacobian[i];
-					for (int j = 0; j < elementParametersCount; ++j)
-					{
-						int col = elementParameterIndexes[j];
-						if ((!conditionalFieldInternal) || ((col = conditionalParameterIndex[col]) >= 0))
-						{
-							globalHessian.element(row, col) += elementHessianRow[j];
-						}
-					}
-					elementHessianRow += elementParametersCount;
-				}
-			}
-		}
-	}
-
-	for (int i = 0; i < solveParameterCount; ++i)
-	{
-		if (!parameterUsed[i])
-		{
-			globalHessian.element(i, i) = 1.0;
-			// warn which parameter is eliminated
-			cmzn_node_value_label valueLabel;
-			int fieldComponent, version;
-			cmzn_node *node = fieldparametersInternal->getNodeParameter(i, fieldComponent, valueLabel, version);
-			display_message(WARNING_MESSAGE, "Optimisation optimise NEWTON:  Parameter %d (node %d, component %d, %s, version %d) is unused in elements; eliminating.",
-				i, (node) ? node->getIdentifier() : -1, fieldComponent + 1, cmzn_node_value_label_conversion::to_string(valueLabel), version + 1);
-		}
-	}
-
-	// solve
-	NEWMAT::CroutMatrix LUmatrix = globalHessian;
-	if (LUmatrix.IsSingular())
-	{
-		display_message(ERROR_MESSAGE, "Optimisation optimise NEWTON:  Solution is singular.");
-		return 0;
-	}
-	NEWMAT::ColumnVector increment = LUmatrix.i()*globalJacobian;
-	const double *incrementData = increment.data();
-	std::vector<double> globalIncrement;
-	if (conditionalFieldInternal)
-	{
-		globalIncrement.resize(globalParameterCount, 0.0);
-		for (int i = 0; i < solveParameterCount; ++i)
-		{
-			globalIncrement[globalParameterIndex[i]] = incrementData[i];
-		}
-		incrementData = globalIncrement.data();
-	}
-	const int result = fieldparameters.addParameters(globalParameterCount, incrementData);
-	if (result != CMZN_OK)
-	{
-		display_message(ERROR_MESSAGE, "Optimisation optimise NEWTON:  Failed to add solution vector.");
-		return 0;
-	}
-
-	return 1;
-}
-=======
-/***************************************************************************//**
- * @file optimisation.cpp
- *
- * Implementation of Minimisation object for performing optimisation algorithm
- * from description in cmzn_optimisation.
- *
- * @see-also api/zinc/optimisation.h
- *
- */
-/* OpenCMISS-Zinc Library
-*
-* This Source Code Form is subject to the terms of the Mozilla Public
-* License, v. 2.0. If a copy of the MPL was not distributed with this
-* file, You can obtain one at http://mozilla.org/MPL/2.0/. */
-
-#include <stdio.h>
-#include <math.h>
-#include "opencmiss/zinc/field.h"
-#include "opencmiss/zinc/fieldmodule.h"
-#include "opencmiss/zinc/core.h"
-#include "opencmiss/zinc/node.h"
-#include "opencmiss/zinc/nodeset.h"
-#include "opencmiss/zinc/field.hpp"
-#include "opencmiss/zinc/fieldcache.hpp"
-#include "opencmiss/zinc/fieldarithmeticoperators.hpp"
-#include "opencmiss/zinc/fieldcomposite.hpp"
-#include "opencmiss/zinc/fieldmeshoperators.hpp"
-#include "opencmiss/zinc/fieldmodule.hpp"
-#include "opencmiss/zinc/fieldnodesetoperators.hpp"
-#include "opencmiss/zinc/fieldparameters.hpp"
-#include "opencmiss/zinc/fieldvectoroperators.hpp"
-#include "opencmiss/zinc/mesh.hpp"
-#include "opencmiss/zinc/node.hpp"
-#include "opencmiss/zinc/nodeset.hpp"
-#include "computed_field/computed_field.h"
-#include "computed_field/computed_field_composite.h"
-#include "computed_field/computed_field_set.h"
-#include "computed_field/computed_field_finite_element.h"
-#include "computed_field/fieldassignmentprivate.hpp"
-#include "computed_field/fieldparametersprivate.hpp"
-#include "finite_element/finite_element.h"
-#include "finite_element/finite_element_private.h"
-#include "finite_element/finite_element_region.h"
-#include "general/callback_private.h"
-#include "general/compare.h"
-#include "general/debug.h"
-#include "general/indexed_list_private.h"
-#include "general/object.h"
-#include "mesh/cmiss_element_private.hpp"
-#include "mesh/cmiss_node_private.hpp"
-#include "time/time_keeper.hpp"
-#include "general/message.h"
-#include "computed_field/computed_field_private.hpp"
-#include "minimise/optimisation.hpp"
-#include "general/enumerator_private.hpp"
-#include "mesh/cmiss_element_private.hpp"
-#include "computed_field/field_module.hpp"
-#include <iostream>
-#include <sstream>
-#include <vector>
-using namespace std;
-
-// OPT++ includes and namespaces
-#include <LSQNLF.h>
-#include <NLF.h>
-#include <NLP.h>
-#include <OptQNewton.h>
-#include <OptNewton.h>
-
-using NEWMAT::ColumnVector;
-using namespace ::OPTPP;
-using namespace OpenCMISS::Zinc;
-
-// global variable needed to pass minimisation object to Opt++ init functions.
-static void* GlobalVariableMinimisation = NULL;
-
-int ObjectiveFieldData::prepareTerms()
-{
-	cmzn_fieldmodule_id field_module = cmzn_field_get_fieldmodule(field);
-	cmzn_fieldcache_id field_cache = cmzn_fieldmodule_create_fieldcache(field_module);
-	numTerms = field->get_number_of_sum_square_terms(*field_cache);
-	cmzn_fieldcache_destroy(&field_cache);
-	cmzn_fieldmodule_destroy(&field_module);
-	bufferSize = numComponents;
-	if (numTerms > 0)
-		bufferSize *= numTerms;
-	buffer = new FE_value[bufferSize];
-	return (0 != buffer);
-}
-
-Minimisation::~Minimisation()
-{
-	delete[] objectiveValues;
-	if (dof_storage_array) DEALLOCATE(dof_storage_array);
-	if (dof_initial_values) DEALLOCATE(dof_initial_values);
-	cmzn_fieldcache_destroy(&field_cache);
-	cmzn_fieldmodule_destroy(&field_module);
-	for (ObjectiveFieldDataVector::iterator iter = objectiveFields.begin();
-		iter != objectiveFields.end(); ++iter)
-	{
-		delete *iter;
-	}
-}
-
-int Minimisation::prepareOptimisation()
-{
-	int return_code = CMZN_OK;
-	cmzn_fieldmodule_begin_change(field_module);
-
-	if (optimisation.objectiveFields.size() != objectiveFields.size())
-		return_code = CMZN_ERROR_ARGUMENT;
-	if ((return_code == CMZN_OK) && (CMZN_OK != construct_dof_arrays()))
-		return_code = CMZN_ERROR_GENERAL;
-	if (optimisation.method == CMZN_OPTIMISATION_METHOD_LEAST_SQUARES_QUASI_NEWTON)
-	{
-		totalLeastSquaresTerms = 0;
-		for (ObjectiveFieldDataVector::iterator iter = objectiveFields.begin();
-			iter != objectiveFields.end(); ++iter)
-		{
-			ObjectiveFieldData *objective = *iter;
-			if (!objective->prepareTerms())
-			{
-				return_code = CMZN_ERROR_GENERAL;
-				break;
-			}
-			totalLeastSquaresTerms += objective->bufferSize;
-		}
-	}
-	if (return_code != CMZN_OK)
-	{
-		display_message(ERROR_MESSAGE, "Minimisation::prepareOptimisation() Failed");
-	}
-	cmzn_fieldmodule_end_change(field_module);
-	return return_code;
-}
-
-/**
- * Ensures dependent fields are marked as changed, so graphics update.
- * Only needed by QUASI_NEWTON and LEAST_SQUARES_QUASI_NEWTON which
- * use unofficial methods to modify parameters at this time.
- */
-void Minimisation::touch_dependent_fields()
-{
-	DependentAndConditionalFieldsList::iterator iter;
-	for (iter = optimisation.dependentFields.begin();
-		iter != optimisation.dependentFields.end(); ++iter)
-	{
-		iter->dependentField->setChanged();
-	}
-}
-
-int Minimisation::runOptimisation()
-{
-	// Minimise the objective function
-	int return_code = 0;
-	switch (this->optimisation.getMethod())
-	{
-	case CMZN_OPTIMISATION_METHOD_QUASI_NEWTON:
-		return_code = minimise_QN();
-		touch_dependent_fields();
-		this->do_fieldassignments();
-		break;
-	case CMZN_OPTIMISATION_METHOD_LEAST_SQUARES_QUASI_NEWTON:
-		return_code = minimise_LSQN();
-		touch_dependent_fields();
-		this->do_fieldassignments();
-		break;
-	case CMZN_OPTIMISATION_METHOD_NEWTON:
-		return_code = minimise_Newton();
-		break;
-	default:
-		display_message(ERROR_MESSAGE, "cmzn_optimisation::runOptimisation. "
-			"Unknown minimisation method.");
-		break;
-	}
-	if (!return_code)
-	{
-		display_message(ERROR_MESSAGE, "Minimisation::runOptimisation() Failed");
-		return CMZN_ERROR_GENERAL;
-	}
-	return CMZN_OK;
-}
-
-/***************************************************************************//**
- *  Populates the array of pointers to the dof values and the array of the dof
- *  initial values. Notice the population includes both nodal values and
- *  derivatives but does NOT handle versions - this needs to be added by someone
- *  who understands and can test versions.
- */
-int Minimisation::construct_dof_arrays()
-{
-	int return_code = 1;
-	if (dof_storage_array)
-	{
-		DEALLOCATE(dof_storage_array);
-		dof_storage_array = 0;
-	}
-	if (dof_initial_values)
-	{
-		DEALLOCATE(dof_initial_values);
-		dof_initial_values = 0;
-	}
-	this->total_dof = 0;
-	DependentAndConditionalFieldsList::iterator iter;
-	for (iter = optimisation.dependentFields.begin();
-		iter != optimisation.dependentFields.end(); ++iter)
-	{
-		cmzn_field *dependentField = iter->dependentField;
-		const int componentCount = cmzn_field_get_number_of_components(dependentField);
-		cmzn_fieldcache_id cache = 0;
-		cmzn_field *conditionalField = iter->conditionalField;
-		FE_value *conditionalValues = 0;
-		int conditionalComponents = 0;
-		if (conditionalField)
-		{
-			conditionalComponents = cmzn_field_get_number_of_components(conditionalField);
-			conditionalValues = new FE_value[conditionalComponents];
-			cache = cmzn_fieldmodule_create_fieldcache(this->field_module);
-		}
-		if (Computed_field_is_type_finite_element(dependentField))
-		{
-			// should only have one dependent field
-			FE_field *fe_field;
-			Computed_field_get_type_finite_element(dependentField, &fe_field);
-			cmzn_nodeset_id nodeset = cmzn_fieldmodule_find_nodeset_by_field_domain_type(field_module, CMZN_FIELD_DOMAIN_TYPE_NODES);
-			cmzn_nodeiterator_id iterator = cmzn_nodeset_create_nodeiterator(nodeset);
-			cmzn_node_id node = 0;
-			while ((0 != (node = cmzn_nodeiterator_next_non_access(iterator))) && return_code)
-			{
-				if (conditionalField)
-				{
-					cmzn_fieldcache_set_node(cache, node);
-					int result = cmzn_field_evaluate_real(conditionalField, cache, conditionalComponents, conditionalValues);
-					if (result != CMZN_OK)
-						continue; // conditionalField not defined => skip
-					if ((1 == conditionalComponents) && (conditionalValues[0] == 0.0))
-						continue; // scalar conditional field is zero => skip
-				}
-				const FE_node_field *node_field = node->getNodeField(fe_field);
-				if (node_field)
-				{
-					for (int c = 0; c < componentCount; ++c)
-					{
-						if ((conditionalComponents > 1) && (conditionalValues[c] == 0.0))
-							continue;
-						const FE_node_field_template *nft = node_field->getComponent(c);
-						const int totalValuesCount = nft->getTotalValuesCount();
-						if (totalValuesCount == 0)
-						{
-							continue;
-						}
-						FE_value **temp_dof_storage_array;
-						if (REALLOCATE(temp_dof_storage_array, this->dof_storage_array, FE_value *, this->total_dof + totalValuesCount))
-						{
-							this->dof_storage_array = temp_dof_storage_array;
-						}
-						else
-						{
-							return_code = 0;
-							break;
-						}
-						FE_value *temp_dof_initial_values;
-						if (REALLOCATE(temp_dof_initial_values, this->dof_initial_values, FE_value, this->total_dof + totalValuesCount))
-						{
-							this->dof_initial_values = temp_dof_initial_values;
-						}
-						else
-						{
-							return_code = 0;
-							break;
-						}
-						const int valueLabelsCount = nft->getValueLabelsCount();
-						for (int d = 0; (d < valueLabelsCount) && return_code; ++d)
-						{
-							cmzn_node_value_label valueLabel = nft->getValueLabelAtIndex(d);
-							const int versionsCount = nft->getVersionsCountAtIndex(d);
-							for (int v = 0; v < versionsCount; ++v)
-							{
-								if (CMZN_OK == get_FE_nodal_FE_value_storage(node, fe_field, c,
-									valueLabel, v, current_time, &(this->dof_storage_array[total_dof])))
-								{
-									// get initial value from value storage pointer
-									this->dof_initial_values[total_dof] = *(this->dof_storage_array[total_dof]);
-									/*cout << dof_storage_array[total_dof - 1] << "   "
-									<< dof_initial_values[total_dof - 1] << endl;*/
-									++(this->total_dof);
-								}
-								else
-								{
-									display_message(ERROR_MESSAGE, "cmzn_optimisation::construct_dof_arrays. "
-										"get_FE_nodal_FE_value_storage failed.");
-									return_code = 0;
-									break;
-								}
-							}
-						}
-					}
-				}
-			}
-			cmzn_nodeiterator_destroy(&iterator);
-			cmzn_nodeset_destroy(&nodeset);
-		}
-		else if (Computed_field_is_constant(dependentField))
-		{
-			FE_value *constant_values_storage = Computed_field_constant_get_values_storage(dependentField);
-			if (constant_values_storage)
-			{
-				FE_value **temp_dof_storage_array;
-				if (REALLOCATE(temp_dof_storage_array, this->dof_storage_array, FE_value *, this->total_dof + componentCount))
-				{
-					this->dof_storage_array = temp_dof_storage_array;
-				}
-				else
-				{
-					return_code = 0;
-				}
-				FE_value *temp_dof_initial_values;
-				if (REALLOCATE(temp_dof_initial_values, this->dof_initial_values, FE_value, this->total_dof + componentCount))
-				{
-					this->dof_initial_values = temp_dof_initial_values;
-				}
-				else
-				{
-					return_code = 0;
-				}
-				if (return_code)
-				{
-					for (int c = 0; c < componentCount; ++c)
-					{
-						this->dof_storage_array[total_dof] = constant_values_storage + c;
-						this->dof_initial_values[total_dof] = *(this->dof_storage_array[total_dof]);
-						/*cout << dof_storage_array[total_dof] << "   "
-								<< dof_initial_values[total_dof] << endl;*/
-						++(this->total_dof);
-					}
-				}
-			}
-			else
-			{
-				char *field_name = cmzn_field_get_name(dependentField);
-				display_message(WARNING_MESSAGE, "Minimisation::construct_dof_arrays.  "
-					"Dependent field '%s' is not a constant. Skipping.", field_name);
-				DEALLOCATE(field_name);
-				return_code = 0;
-			}
-		}
-		else
-		{
-			display_message(ERROR_MESSAGE, "cmzn_optimisation::construct_dof_arrays. "
-				"Invalid dependent field type.");
-			return_code = 0;
-		}
-		delete[] conditionalValues;
-		cmzn_fieldcache_destroy(&cache);
-	}
-	return return_code;
-}
-
-/***************************************************************************//**
- * Simple function to list the dof values. This is mainly for debugging purposes
- * and may be removed later.
- */
-void Minimisation::list_dof_values()
-{
-	for (int i = 0; i < total_dof; i++) {
-		cout << "dof[" << i << "] = " << *dof_storage_array[i] << endl;
-	}
-}
-
-/**
- * Must call this function after updating dependent field DOFs to ensure
- * dependent field caches are fully recalculated with the DOF changes.
- * Only needed by QUASI_NEWTON and LEAST_SQUARES_QUASI_NEWTON which
- * use unofficial methods to modify parameters at this time.
- */
-void Minimisation::invalidate_dependent_field_caches()
-{
-	for (DependentAndConditionalFieldsList::iterator iter = optimisation.dependentFields.begin();
-		iter != optimisation.dependentFields.end(); ++iter)
-	{
-		iter->dependentField->clearCaches();
-	}
-}
-
-// Perform any field assignments; called before evaluating objective function(s)
-// but after dependent DOFs have been set. Also call at completion of optimisation.
-void Minimisation::do_fieldassignments()
-{
-	for (auto iter = this->optimisation.fieldassignments.begin(); iter != this->optimisation.fieldassignments.end(); ++iter)
-	{
-		(*iter)->assign();
-	}
-}
-
-/***************************************************************************//**
- * Evaluates the scalar objective function value given the current DOF values.
- * Equals sum of all objective field components.
- */
-int Minimisation::evaluate_objective_function(FE_value *valueAddress)
-{
-	int return_code = 1;
-	*valueAddress = 0.0;
-	invalidate_dependent_field_caches();
-	int offset = 0;
-	for (ObjectiveFieldDataVector::iterator iter = objectiveFields.begin();
-		iter != objectiveFields.end(); ++iter)
-	{
-		ObjectiveFieldData *objective = *iter;
-		if (CMZN_OK != cmzn_field_evaluate_real(objective->field, field_cache,
-			objective->numComponents, objectiveValues + offset))
-		{
-			display_message(ERROR_MESSAGE, "Failed to evaluate objective field %s", objective->field->name);
-			return_code = 0;
-			break;
-		}
-		offset += objective->numComponents;
-	}
-	for (int i = 0; i < totalObjectiveFieldComponents; ++i)
-	{
-		*valueAddress += objectiveValues[i];
-	}
-	return return_code;
-}
-
-/***************************************************************************//**
- * One time initialisation code required by the Opt++ quasi-Newton and least-
- * squares quasi-Newton minimisation algorithms.
- * Copies initial DOF values.
- */
-static void init_dof_initial_values(int ndim, ColumnVector& x)
-{
-	int i;
-	Minimisation* minimisation = static_cast<Minimisation*> (GlobalVariableMinimisation);
-	FE_value *dof_initial_values = minimisation->get_dof_initial_values();
-	for (i = 0; i < ndim; i++)
-	{
-		x(i+1) = static_cast<double>(dof_initial_values[i]);
-	}
-}
-
-/***************************************************************************//**
- * The objective function for the Opt++ quasi-Newton minimisation.
- */
-void objective_function_QN(int ndim, const ColumnVector& x, double& fx,
-		int& result)
-{
-	int i;
-	Minimisation* minimisation = static_cast<Minimisation*> (GlobalVariableMinimisation);
-	// ColumnVector's index'd from 1...
-	for (i = 0; i < ndim; i++)
-	{
-		minimisation->set_dof_value(i, x(i + 1));
-	}
-	//minimisation->list_dof_values();
-	minimisation->do_fieldassignments();
-
-	FE_value objectiveFunctionValue = 0.0;
-	minimisation->evaluate_objective_function(&objectiveFunctionValue);
-	fx = static_cast<double>(objectiveFunctionValue);
-	//cout << "Objective Value = " << fx << endl;
-	result = NLPFunction;
-}
-
-/**
- * Naive wrapper around a quasi-Newton minimisation.
- */
-int Minimisation::minimise_QN()
-{
-	cmzn_fieldmodule_begin_change(field_module);
-	char message[] = { "Solution from quasi-newton" };
-	// need a handle on this object...
-	// FIXME: need to find and use "user data" in the Opt++ methods.
-	GlobalVariableMinimisation = static_cast<void*> (this);
-
-	FDNLF1 nlp(total_dof, objective_function_QN, init_dof_initial_values);
-	OptQNewton objfcn(&nlp);
-	objfcn.setSearchStrategy(LineSearch);
-	objfcn.setFcnTol(optimisation.functionTolerance);
-	objfcn.setGradTol(optimisation.gradientTolerance);
-	objfcn.setStepTol(optimisation.stepTolerance);
-	objfcn.setMaxIter(optimisation.maximumIterations);
-	objfcn.setMaxFeval(optimisation.maximumNumberFunctionEvaluations);
-	objfcn.setMaxStep(optimisation.maximumStep);
-	objfcn.setMinStep(optimisation.minimumStep);
-	objfcn.setLineSearchTol(optimisation.linesearchTolerance);
-	objfcn.setMaxBacktrackIter(optimisation.maximumBacktrackIterations);
-	/* @todo Add in support for trust region methods
-	objfcn.setTRSize(optimisation.trustRegionSize);
-	*/
-
-	// send Opt++ log text to string buffer
-	if (!objfcn.setOutputFile(optppMessageStream))
-		cerr << "main: output file open failed" << endl;
-	objfcn.optimize();
-	objfcn.printStatus(message);
-	objfcn.cleanup();
-
-	ColumnVector solution = nlp.getXc();
-	int i;
-	for (i = 0; i < total_dof; i++)
-		this->set_dof_value(i, solution(i + 1));
-	//list_dof_values();
-	cmzn_fieldmodule_end_change(field_module);
-	return 1;
-}
-
-/***************************************************************************//**
- * The objective function for the Opt++ least-squares quasi-Newton minimisation.
- */
-void objective_function_LSQ(int ndim, const ColumnVector& x, ColumnVector& fx,
-		int& result, void* iterationCounterVoid)
-{
-	//int* iterationCounter = static_cast<int*>(iterationCounterVoid);
-	//std::cout << "objective function called " << ++(*iterationCounter) << " times." << std::endl;
-	USE_PARAMETER(iterationCounterVoid);
-	int i;
-	Minimisation* minimisation = static_cast<Minimisation*> (GlobalVariableMinimisation);
-	// ColumnVector's index'd from 1...
-	for (i = 0; i < ndim; i++)
-	{
-		minimisation->set_dof_value(i, x(i + 1));
-	}
-	//minimisation->list_dof_values();
-	minimisation->invalidate_dependent_field_caches();
-	minimisation->do_fieldassignments();
-
-	int return_code = 1;
-	// NEWMAT::ColumnVector::element(int m) is 0-based, not 1 as are other interfaces
-	int termIndex = 0;
-	for (ObjectiveFieldDataVector::iterator iter = minimisation->objectiveFields.begin();
-		iter != minimisation->objectiveFields.end(); ++iter)
-	{
-		ObjectiveFieldData *objective = *iter;
-		const int bufferSize = objective->bufferSize;
-		FE_value *buffer = objective->buffer;
-		if (objective->numTerms > 0)
-			return_code = objective->field->evaluate_sum_square_terms(*(minimisation->field_cache), bufferSize, buffer);
-		else
-			return_code = (CMZN_OK == cmzn_field_evaluate_real(objective->field, minimisation->field_cache, objective->bufferSize, objective->buffer));
-		if (!return_code)
-		{
-			// GRC: should record failure properly
-			display_message(ERROR_MESSAGE, "Failed to evaluate least squares terms for objective field %s", objective->field->name);
-			break;
-		}
-		for (i = 0; i < bufferSize; ++i)
-			fx.element(termIndex++) = buffer[i];
-	}
-	result = NLPFunction;
-}
-
-/**
- * Least-Squares Quasi-Newton minimisation using Opt++
- */
-int Minimisation::minimise_LSQN()
-{
-	cmzn_fieldmodule_begin_change(field_module);
-	int iterationCounter = 0;
-	char message[] = { "Solution from newton least squares" };
-	// need a handle on this object...
-	GlobalVariableMinimisation = static_cast<void*> (this);
-	LSQNLF nlp(total_dof, totalLeastSquaresTerms,
-		objective_function_LSQ, init_dof_initial_values, (OPTPP::INITCONFCN)NULL,
-		(void*)(&iterationCounter));
-	OptNewton objfcn(&nlp);
-	objfcn.setSearchStrategy(LineSearch);
-	// send Opt++ log text to string buffer
-	if (!objfcn.setOutputFile(optppMessageStream))
-		cerr << "main: output file open failed" << endl;
-	objfcn.setFcnTol(optimisation.functionTolerance);
-	objfcn.setGradTol(optimisation.gradientTolerance);
-	objfcn.setStepTol(optimisation.stepTolerance);
-	objfcn.setMaxIter(optimisation.maximumIterations);
-	objfcn.setMaxFeval(optimisation.maximumNumberFunctionEvaluations);
-	objfcn.setMaxStep(optimisation.maximumStep);
-	objfcn.setMinStep(optimisation.minimumStep);
-	objfcn.setLineSearchTol(optimisation.linesearchTolerance);
-	objfcn.setMaxBacktrackIter(optimisation.maximumBacktrackIterations);
-	/* @todo Add in support for trust region methods
-	objfcn.setTRSize(optimisation.trustRegionSize);
-	*/
-	//nlp.setIsExpensive(false);
-	//nlp.setDebug();
-	objfcn.optimize();
-	objfcn.printStatus(message);
-	ColumnVector solution = nlp.getXc();
-	int i;
-	for (i = 0; i < total_dof; i++)
-		this->set_dof_value(i, solution(i + 1));
-	//list_dof_values();
-	cmzn_fieldmodule_end_change(field_module);
-	return 1;
-}
-
-/**
- * Newton minimisation directly using Zinc field parameter derivatives and Newmat.
- */
-int Minimisation::minimise_Newton()
-{
-	if (this->optimisation.dependentFields.size() != 1)
-	{
-		display_message(ERROR_MESSAGE, "Optimisation optimise NEWTON:  Newton method only works with one dependent field");
-		return 0;
-	}
-	Fieldmodule fieldmodule(cmzn_fieldmodule_access(this->field_module));
-	cmzn_field *dependentFieldInternal = this->optimisation.dependentFields.front().dependentField;
-	Field dependentField(cmzn_field_access(dependentFieldInternal));
-	Fieldparameters fieldparameters = dependentField.getFieldparameters();
-	// need internal class to access some query API which is not yet publicly exposed
-	cmzn_fieldparameters *fieldparametersInternal = fieldparameters.getId();
-	if (!fieldparameters.isValid())
-	{
-		display_message(ERROR_MESSAGE, "Optimisation optimise NEWTON:  Could not get field parameters for dependent field which must be finite element type");
-		return 0;
-	}
-	if (CMZN_OK != fieldparameters.setTime(this->optimisation.fieldParametersTime))
-	{
-		display_message(ERROR_MESSAGE, "Optimisation optimise NEWTON:  Invalid field parameters time");
-		return 0;
-	}
-	const int globalParameterCount = fieldparameters.getNumberOfParameters();
-	display_message(INFORMATION_MESSAGE, "Optimisation optimise NEWTON:  Parameters count %d\n", globalParameterCount);
-
-	Mesh highestDimensionMesh;
-	for (int d = 3; d >= 1; --d)
-	{
-		highestDimensionMesh = fieldmodule.findMeshByDimension(d);
-		if (highestDimensionMesh.getSize() > 0)
-			break;
-	}
-
-	Differentialoperator parameterDerivative1 = fieldparameters.getDerivativeOperator(/*order*/1);
-	Differentialoperator parameterDerivative2 = fieldparameters.getDerivativeOperator(/*order*/2);
-
-	Fieldcache fieldcache = fieldmodule.createFieldcache();
-	fieldcache.setTime(this->optimisation.fieldParametersTime);
-
-	// set up optional reduced parameters for conditional field
-	std::vector<int> conditionalParameterIndex;  // map from global to conditional parameter index
-	std::vector<int> globalParameterIndex; // map from conditional to global parameter index
-	int conditionalParameterCount = 0;
-	cmzn_field *conditionalFieldInternal = this->optimisation.getConditionalField(dependentFieldInternal);
-	if (conditionalFieldInternal)
-	{
-		conditionalParameterIndex.resize(globalParameterCount, -1);  // set included parameters to conditional index
-		for (int i = 0; i < globalParameterCount; ++i)
-		{
-			int fieldComponent, version;
-			cmzn_node_value_label valueLabel;
-			cmzn_node *node = fieldparametersInternal->getNodeParameter(i, fieldComponent, valueLabel, version);
-			fieldcache.getId()->setNode(node);
-			if (cmzn_field_evaluate_boolean(conditionalFieldInternal, fieldcache.getId()))
-			{
-				conditionalParameterIndex[i] = conditionalParameterCount;
-				++conditionalParameterCount;
-			}
-		}
-		globalParameterIndex.resize(conditionalParameterCount);
-		for (int i = 0; i < globalParameterCount; ++i)
-		{
-			const int conditionalIndex = conditionalParameterIndex[i];
-			if (conditionalIndex >= 0)
-			{
-				globalParameterIndex[conditionalIndex] = i;
-			}
-		}
-		display_message(INFORMATION_MESSAGE, "Optimisation optimise NEWTON:  Conditional parameters count %d\n", conditionalParameterCount);
-		//for (int i = 0; i < conditionalParameterCount; ++i)
-		//{
-		//	display_message(INFORMATION_MESSAGE, "  Param[%d] = %d", i, globalParameterIndex[i]);
-		//}
-	}
-	int solveParameterCount = (conditionalFieldInternal) ? conditionalParameterCount : globalParameterCount;
-
-	NEWMAT::ColumnVector globalJacobian(solveParameterCount);
-	globalJacobian = 0.0;
-	NEWMAT::SquareMatrix globalHessian(solveParameterCount);
-	globalHessian = 0.0;
-	std::vector<bool> parameterUsed(solveParameterCount, false);  // set to true if parameter used in element
-
-	std::vector<int> elementParameterIndexes;  // grows to fit maximum elementParametersCount
-	std::vector<double> elementJacobian;  // grows to fit maximum elementParametersCount
-	std::vector<double> elementHessian;  // grows to fit maximum elementParametersCount*elementParametersCount
-
-	for (ObjectiveFieldDataVector::iterator fieldIter = this->objectiveFields.begin();
-		fieldIter != this->objectiveFields.end(); ++fieldIter)
-	{
-		ObjectiveFieldData *objective = *fieldIter;
-		Field objectiveField = Field(cmzn_field_access(objective->field));
-		// use mesh from mesh integral, or host mesh for nodeset operator, falling back to highest dimension mesh if neither
-		Mesh mesh = highestDimensionMesh;
-		FieldMeshIntegral meshIntegral = objectiveField.castMeshIntegral();
-		FieldNodesetOperator nodesetOperator = objectiveField.castNodesetOperator();
-		if (meshIntegral.isValid())
-		{
-			mesh = meshIntegral.getMesh();
-		}
-		else if (nodesetOperator.isValid())
-		{
-			Field elementMapField = nodesetOperator.getElementMapField();
-			if (elementMapField.isValid())
-			{
-				FE_field *feField = nullptr;
-				Computed_field_get_type_finite_element(elementMapField.getId(), &feField);
-				if (feField)
-				{
-					FE_mesh *hostMesh = feField->getElementXiHostMesh();
-					FE_nodeset *feNodeset = cmzn_nodeset_get_FE_nodeset_internal(nodesetOperator.getNodeset().getId());
-					FE_mesh_embedded_node_field *embeddedNodeField = feField->getEmbeddedNodeField(feNodeset);
-					if ((hostMesh) && (embeddedNodeField))
-					{
-						mesh = Mesh(cmzn_mesh_create(hostMesh));
-					}
-				}
-			}
-		}
-		if (objectiveField.getNumberOfComponents() > 1)
-		{
-			objectiveField = fieldmodule.createFieldSumComponents(objectiveField);
-		}
-
-		Element element;
-		Elementiterator elementIter = mesh.createElementiterator();
-		int elementIndex = 0;
-		while ((element = elementIter.next()).isValid())
-		{
-			++elementIndex;
-			//display_message(INFORMATION_MESSAGE, "Element %d (%d/%d)\n", element.getIdentifier(), elementIndex, elementCount);
-			fieldcache.setElement(element);
-			if (conditionalFieldInternal)
-			{
-				if (!cmzn_field_evaluate_boolean(conditionalFieldInternal, fieldcache.getId()))
-				{
-					continue;
-				}
-			}
-			const int elementParametersCount = fieldparameters.getNumberOfElementParameters(element);
-			if (elementParametersCount <= 0)
-			{
-				continue;  // GRC handle -1 error?
-			}
-			if (elementParametersCount > static_cast<int>(elementParameterIndexes.size()))
-			{
-				elementParameterIndexes.resize(elementParametersCount);
-				elementJacobian.resize(elementParametersCount);
-				elementHessian.resize(elementParametersCount*elementParametersCount);
-			}
-			fieldparameters.getElementParameterIndexesZero(element, elementParametersCount, elementParameterIndexes.data());
-
-			const int result1 = objectiveField.evaluateDerivative(parameterDerivative1, fieldcache, elementParametersCount, elementJacobian.data());
-			if (result1 != CMZN_OK)
-			{
-				display_message(ERROR_MESSAGE, "Optimisation optimise NEWTON:  Failed to evaluate element Jacobian");
-				return 0;
-
-			}
-			const int result2 = objectiveField.evaluateDerivative(parameterDerivative2, fieldcache, elementParametersCount*elementParametersCount, elementHessian.data());
-			if (result2 != CMZN_OK)
-			{
-				display_message(ERROR_MESSAGE, "Optimisation optimise NEWTON:  Failed to evaluate element Hessian");
-				return 0;
-			}
-
-			// assemble
-			const double *elementHessianRow = elementHessian.data();
-			for (int i = 0; i < elementParametersCount; ++i)
-			{
-				int row = elementParameterIndexes[i];
-				if ((!conditionalFieldInternal) || ((row = conditionalParameterIndex[row]) >= 0))
-				{
-					parameterUsed[row] = true;
-					globalJacobian.element(row) -= elementJacobian[i];
-					for (int j = 0; j < elementParametersCount; ++j)
-					{
-						int col = elementParameterIndexes[j];
-						if ((!conditionalFieldInternal) || ((col = conditionalParameterIndex[col]) >= 0))
-						{
-							globalHessian.element(row, col) += elementHessianRow[j];
-						}
-					}
-					elementHessianRow += elementParametersCount;
-				}
-			}
-		}
-	}
-
-	for (int i = 0; i < solveParameterCount; ++i)
-	{
-		if (!parameterUsed[i])
-		{
-			globalHessian.element(i, i) = 1.0;
-			// warn which parameter is eliminated
-			cmzn_node_value_label valueLabel;
-			int fieldComponent, version;
-			cmzn_node *node = fieldparametersInternal->getNodeParameter(i, fieldComponent, valueLabel, version);
-			display_message(WARNING_MESSAGE, "Optimisation optimise NEWTON:  Parameter %d (node %d, component %d, %s, version %d) is unused in elements; eliminating.",
-				i, (node) ? node->getIdentifier() : -1, fieldComponent + 1, cmzn_node_value_label_conversion::to_string(valueLabel), version + 1);
-		}
-	}
-
-	// solve
-	NEWMAT::CroutMatrix LUmatrix = globalHessian;
-	if (LUmatrix.IsSingular())
-	{
-		display_message(ERROR_MESSAGE, "Optimisation optimise NEWTON:  Solution is singular.");
-		return 0;
-	}
-	NEWMAT::ColumnVector increment = LUmatrix.i()*globalJacobian;
-	const double *incrementData = increment.data();
-	std::vector<double> globalIncrement;
-	if (conditionalFieldInternal)
-	{
-		globalIncrement.resize(globalParameterCount, 0.0);
-		for (int i = 0; i < solveParameterCount; ++i)
-		{
-			globalIncrement[globalParameterIndex[i]] = incrementData[i];
-		}
-		incrementData = globalIncrement.data();
-	}
-	const int result = fieldparameters.addParameters(globalParameterCount, incrementData);
-	if (result != CMZN_OK)
-	{
-		display_message(ERROR_MESSAGE, "Optimisation optimise NEWTON:  Failed to add solution vector.");
-		return 0;
-	}
-
-    if (conditionalFieldInternal)
-    {
-        cmzn_field_destroy(&conditionalFieldInternal);
-    }
-
-	return 1;
-}
->>>>>>> 992cc6a3
+/***************************************************************************//**
+ * @file optimisation.cpp
+ *
+ * Implementation of Minimisation object for performing optimisation algorithm
+ * from description in cmzn_optimisation.
+ *
+ * @see-also api/zinc/optimisation.h
+ *
+ */
+/* OpenCMISS-Zinc Library
+*
+* This Source Code Form is subject to the terms of the Mozilla Public
+* License, v. 2.0. If a copy of the MPL was not distributed with this
+* file, You can obtain one at http://mozilla.org/MPL/2.0/. */
+
+#include <stdio.h>
+#include <math.h>
+#include "opencmiss/zinc/field.h"
+#include "opencmiss/zinc/fieldmodule.h"
+#include "opencmiss/zinc/core.h"
+#include "opencmiss/zinc/node.h"
+#include "opencmiss/zinc/nodeset.h"
+#include "opencmiss/zinc/field.hpp"
+#include "opencmiss/zinc/fieldcache.hpp"
+#include "opencmiss/zinc/fieldarithmeticoperators.hpp"
+#include "opencmiss/zinc/fieldcomposite.hpp"
+#include "opencmiss/zinc/fieldmeshoperators.hpp"
+#include "opencmiss/zinc/fieldmodule.hpp"
+#include "opencmiss/zinc/fieldnodesetoperators.hpp"
+#include "opencmiss/zinc/fieldparameters.hpp"
+#include "opencmiss/zinc/fieldvectoroperators.hpp"
+#include "opencmiss/zinc/mesh.hpp"
+#include "opencmiss/zinc/node.hpp"
+#include "opencmiss/zinc/nodeset.hpp"
+#include "computed_field/computed_field.h"
+#include "computed_field/computed_field_composite.h"
+#include "computed_field/computed_field_set.h"
+#include "computed_field/computed_field_finite_element.h"
+#include "computed_field/fieldassignmentprivate.hpp"
+#include "computed_field/fieldparametersprivate.hpp"
+#include "finite_element/finite_element.h"
+#include "finite_element/finite_element_private.h"
+#include "finite_element/finite_element_region.h"
+#include "general/callback_private.h"
+#include "general/compare.h"
+#include "general/debug.h"
+#include "general/indexed_list_private.h"
+#include "general/object.h"
+#include "mesh/cmiss_element_private.hpp"
+#include "mesh/cmiss_node_private.hpp"
+#include "time/time_keeper.hpp"
+#include "general/message.h"
+#include "computed_field/computed_field_private.hpp"
+#include "minimise/optimisation.hpp"
+#include "general/enumerator_private.hpp"
+#include "mesh/cmiss_element_private.hpp"
+#include "computed_field/field_module.hpp"
+#include <iostream>
+#include <sstream>
+#include <vector>
+using namespace std;
+
+// OPT++ includes and namespaces
+#include <LSQNLF.h>
+#include <NLF.h>
+#include <NLP.h>
+#include <OptQNewton.h>
+#include <OptNewton.h>
+
+using NEWMAT::ColumnVector;
+using namespace ::OPTPP;
+using namespace OpenCMISS::Zinc;
+
+// global variable needed to pass minimisation object to Opt++ init functions.
+static void* GlobalVariableMinimisation = NULL;
+
+int ObjectiveFieldData::prepareTerms()
+{
+	cmzn_fieldmodule_id field_module = cmzn_field_get_fieldmodule(field);
+	cmzn_fieldcache_id field_cache = cmzn_fieldmodule_create_fieldcache(field_module);
+	numTerms = field->get_number_of_sum_square_terms(*field_cache);
+	cmzn_fieldcache_destroy(&field_cache);
+	cmzn_fieldmodule_destroy(&field_module);
+	bufferSize = numComponents;
+	if (numTerms > 0)
+		bufferSize *= numTerms;
+	buffer = new FE_value[bufferSize];
+	return (0 != buffer);
+}
+
+Minimisation::~Minimisation()
+{
+	delete[] objectiveValues;
+	if (dof_storage_array) DEALLOCATE(dof_storage_array);
+	if (dof_initial_values) DEALLOCATE(dof_initial_values);
+	cmzn_fieldcache_destroy(&field_cache);
+	cmzn_fieldmodule_destroy(&field_module);
+	for (ObjectiveFieldDataVector::iterator iter = objectiveFields.begin();
+		iter != objectiveFields.end(); ++iter)
+	{
+		delete *iter;
+	}
+}
+
+int Minimisation::prepareOptimisation()
+{
+	int return_code = CMZN_OK;
+	cmzn_fieldmodule_begin_change(field_module);
+
+	if (optimisation.objectiveFields.size() != objectiveFields.size())
+		return_code = CMZN_ERROR_ARGUMENT;
+	if ((return_code == CMZN_OK) && (CMZN_OK != construct_dof_arrays()))
+		return_code = CMZN_ERROR_GENERAL;
+	if (optimisation.method == CMZN_OPTIMISATION_METHOD_LEAST_SQUARES_QUASI_NEWTON)
+	{
+		totalLeastSquaresTerms = 0;
+		for (ObjectiveFieldDataVector::iterator iter = objectiveFields.begin();
+			iter != objectiveFields.end(); ++iter)
+		{
+			ObjectiveFieldData *objective = *iter;
+			if (!objective->prepareTerms())
+			{
+				return_code = CMZN_ERROR_GENERAL;
+				break;
+			}
+			totalLeastSquaresTerms += objective->bufferSize;
+		}
+	}
+	if (return_code != CMZN_OK)
+	{
+		display_message(ERROR_MESSAGE, "Minimisation::prepareOptimisation() Failed");
+	}
+	cmzn_fieldmodule_end_change(field_module);
+	return return_code;
+}
+
+/**
+ * Ensures dependent fields are marked as changed, so graphics update.
+ * Only needed by QUASI_NEWTON and LEAST_SQUARES_QUASI_NEWTON which
+ * use unofficial methods to modify parameters at this time.
+ */
+void Minimisation::touch_dependent_fields()
+{
+	DependentAndConditionalFieldsList::iterator iter;
+	for (iter = optimisation.dependentFields.begin();
+		iter != optimisation.dependentFields.end(); ++iter)
+	{
+		iter->dependentField->setChanged();
+	}
+}
+
+int Minimisation::runOptimisation()
+{
+	// Minimise the objective function
+	int return_code = 0;
+	switch (this->optimisation.getMethod())
+	{
+	case CMZN_OPTIMISATION_METHOD_QUASI_NEWTON:
+		return_code = minimise_QN();
+		touch_dependent_fields();
+		this->do_fieldassignments();
+		break;
+	case CMZN_OPTIMISATION_METHOD_LEAST_SQUARES_QUASI_NEWTON:
+		return_code = minimise_LSQN();
+		touch_dependent_fields();
+		this->do_fieldassignments();
+		break;
+	case CMZN_OPTIMISATION_METHOD_NEWTON:
+		return_code = minimise_Newton();
+		break;
+	default:
+		display_message(ERROR_MESSAGE, "cmzn_optimisation::runOptimisation. "
+			"Unknown minimisation method.");
+		break;
+	}
+	if (!return_code)
+	{
+		display_message(ERROR_MESSAGE, "Minimisation::runOptimisation() Failed");
+		return CMZN_ERROR_GENERAL;
+	}
+	return CMZN_OK;
+}
+
+/***************************************************************************//**
+ *  Populates the array of pointers to the dof values and the array of the dof
+ *  initial values. Notice the population includes both nodal values and
+ *  derivatives but does NOT handle versions - this needs to be added by someone
+ *  who understands and can test versions.
+ */
+int Minimisation::construct_dof_arrays()
+{
+	int return_code = 1;
+	if (dof_storage_array)
+	{
+		DEALLOCATE(dof_storage_array);
+		dof_storage_array = 0;
+	}
+	if (dof_initial_values)
+	{
+		DEALLOCATE(dof_initial_values);
+		dof_initial_values = 0;
+	}
+	this->total_dof = 0;
+	DependentAndConditionalFieldsList::iterator iter;
+	for (iter = optimisation.dependentFields.begin();
+		iter != optimisation.dependentFields.end(); ++iter)
+	{
+		cmzn_field *dependentField = iter->dependentField;
+		const int componentCount = cmzn_field_get_number_of_components(dependentField);
+		cmzn_fieldcache_id cache = 0;
+		cmzn_field *conditionalField = iter->conditionalField;
+		FE_value *conditionalValues = 0;
+		int conditionalComponents = 0;
+		if (conditionalField)
+		{
+			conditionalComponents = cmzn_field_get_number_of_components(conditionalField);
+			conditionalValues = new FE_value[conditionalComponents];
+			cache = cmzn_fieldmodule_create_fieldcache(this->field_module);
+		}
+		if (Computed_field_is_type_finite_element(dependentField))
+		{
+			// should only have one dependent field
+			FE_field *fe_field;
+			Computed_field_get_type_finite_element(dependentField, &fe_field);
+			cmzn_nodeset_id nodeset = cmzn_fieldmodule_find_nodeset_by_field_domain_type(field_module, CMZN_FIELD_DOMAIN_TYPE_NODES);
+			cmzn_nodeiterator_id iterator = cmzn_nodeset_create_nodeiterator(nodeset);
+			cmzn_node_id node = 0;
+			while ((0 != (node = cmzn_nodeiterator_next_non_access(iterator))) && return_code)
+			{
+				if (conditionalField)
+				{
+					cmzn_fieldcache_set_node(cache, node);
+					int result = cmzn_field_evaluate_real(conditionalField, cache, conditionalComponents, conditionalValues);
+					if (result != CMZN_OK)
+						continue; // conditionalField not defined => skip
+					if ((1 == conditionalComponents) && (conditionalValues[0] == 0.0))
+						continue; // scalar conditional field is zero => skip
+				}
+				const FE_node_field *node_field = node->getNodeField(fe_field);
+				if (node_field)
+				{
+					for (int c = 0; c < componentCount; ++c)
+					{
+						if ((conditionalComponents > 1) && (conditionalValues[c] == 0.0))
+							continue;
+						const FE_node_field_template *nft = node_field->getComponent(c);
+						const int totalValuesCount = nft->getTotalValuesCount();
+						if (totalValuesCount == 0)
+						{
+							continue;
+						}
+						FE_value **temp_dof_storage_array;
+						if (REALLOCATE(temp_dof_storage_array, this->dof_storage_array, FE_value *, this->total_dof + totalValuesCount))
+						{
+							this->dof_storage_array = temp_dof_storage_array;
+						}
+						else
+						{
+							return_code = 0;
+							break;
+						}
+						FE_value *temp_dof_initial_values;
+						if (REALLOCATE(temp_dof_initial_values, this->dof_initial_values, FE_value, this->total_dof + totalValuesCount))
+						{
+							this->dof_initial_values = temp_dof_initial_values;
+						}
+						else
+						{
+							return_code = 0;
+							break;
+						}
+						const int valueLabelsCount = nft->getValueLabelsCount();
+						for (int d = 0; (d < valueLabelsCount) && return_code; ++d)
+						{
+							cmzn_node_value_label valueLabel = nft->getValueLabelAtIndex(d);
+							const int versionsCount = nft->getVersionsCountAtIndex(d);
+							for (int v = 0; v < versionsCount; ++v)
+							{
+								if (CMZN_OK == get_FE_nodal_FE_value_storage(node, fe_field, c,
+									valueLabel, v, current_time, &(this->dof_storage_array[total_dof])))
+								{
+									// get initial value from value storage pointer
+									this->dof_initial_values[total_dof] = *(this->dof_storage_array[total_dof]);
+									/*cout << dof_storage_array[total_dof - 1] << "   "
+									<< dof_initial_values[total_dof - 1] << endl;*/
+									++(this->total_dof);
+								}
+								else
+								{
+									display_message(ERROR_MESSAGE, "cmzn_optimisation::construct_dof_arrays. "
+										"get_FE_nodal_FE_value_storage failed.");
+									return_code = 0;
+									break;
+								}
+							}
+						}
+					}
+				}
+			}
+			cmzn_nodeiterator_destroy(&iterator);
+			cmzn_nodeset_destroy(&nodeset);
+		}
+		else if (Computed_field_is_constant(dependentField))
+		{
+			FE_value *constant_values_storage = Computed_field_constant_get_values_storage(dependentField);
+			if (constant_values_storage)
+			{
+				FE_value **temp_dof_storage_array;
+				if (REALLOCATE(temp_dof_storage_array, this->dof_storage_array, FE_value *, this->total_dof + componentCount))
+				{
+					this->dof_storage_array = temp_dof_storage_array;
+				}
+				else
+				{
+					return_code = 0;
+				}
+				FE_value *temp_dof_initial_values;
+				if (REALLOCATE(temp_dof_initial_values, this->dof_initial_values, FE_value, this->total_dof + componentCount))
+				{
+					this->dof_initial_values = temp_dof_initial_values;
+				}
+				else
+				{
+					return_code = 0;
+				}
+				if (return_code)
+				{
+					for (int c = 0; c < componentCount; ++c)
+					{
+						this->dof_storage_array[total_dof] = constant_values_storage + c;
+						this->dof_initial_values[total_dof] = *(this->dof_storage_array[total_dof]);
+						/*cout << dof_storage_array[total_dof] << "   "
+								<< dof_initial_values[total_dof] << endl;*/
+						++(this->total_dof);
+					}
+				}
+			}
+			else
+			{
+				char *field_name = cmzn_field_get_name(dependentField);
+				display_message(WARNING_MESSAGE, "Minimisation::construct_dof_arrays.  "
+					"Dependent field '%s' is not a constant. Skipping.", field_name);
+				DEALLOCATE(field_name);
+				return_code = 0;
+			}
+		}
+		else
+		{
+			display_message(ERROR_MESSAGE, "cmzn_optimisation::construct_dof_arrays. "
+				"Invalid dependent field type.");
+			return_code = 0;
+		}
+		delete[] conditionalValues;
+		cmzn_fieldcache_destroy(&cache);
+	}
+	return return_code;
+}
+
+/***************************************************************************//**
+ * Simple function to list the dof values. This is mainly for debugging purposes
+ * and may be removed later.
+ */
+void Minimisation::list_dof_values()
+{
+	for (int i = 0; i < total_dof; i++) {
+		cout << "dof[" << i << "] = " << *dof_storage_array[i] << endl;
+	}
+}
+
+/**
+ * Must call this function after updating dependent field DOFs to ensure
+ * dependent field caches are fully recalculated with the DOF changes.
+ * Only needed by QUASI_NEWTON and LEAST_SQUARES_QUASI_NEWTON which
+ * use unofficial methods to modify parameters at this time.
+ */
+void Minimisation::invalidate_dependent_field_caches()
+{
+	for (DependentAndConditionalFieldsList::iterator iter = optimisation.dependentFields.begin();
+		iter != optimisation.dependentFields.end(); ++iter)
+	{
+		iter->dependentField->clearCaches();
+	}
+}
+
+// Perform any field assignments; called before evaluating objective function(s)
+// but after dependent DOFs have been set. Also call at completion of optimisation.
+void Minimisation::do_fieldassignments()
+{
+	for (auto iter = this->optimisation.fieldassignments.begin(); iter != this->optimisation.fieldassignments.end(); ++iter)
+	{
+		(*iter)->assign();
+	}
+}
+
+/***************************************************************************//**
+ * Evaluates the scalar objective function value given the current DOF values.
+ * Equals sum of all objective field components.
+ */
+int Minimisation::evaluate_objective_function(FE_value *valueAddress)
+{
+	int return_code = 1;
+	*valueAddress = 0.0;
+	invalidate_dependent_field_caches();
+	int offset = 0;
+	for (ObjectiveFieldDataVector::iterator iter = objectiveFields.begin();
+		iter != objectiveFields.end(); ++iter)
+	{
+		ObjectiveFieldData *objective = *iter;
+		if (CMZN_OK != cmzn_field_evaluate_real(objective->field, field_cache,
+			objective->numComponents, objectiveValues + offset))
+		{
+			display_message(ERROR_MESSAGE, "Failed to evaluate objective field %s", objective->field->name);
+			return_code = 0;
+			break;
+		}
+		offset += objective->numComponents;
+	}
+	for (int i = 0; i < totalObjectiveFieldComponents; ++i)
+	{
+		*valueAddress += objectiveValues[i];
+	}
+	return return_code;
+}
+
+/***************************************************************************//**
+ * One time initialisation code required by the Opt++ quasi-Newton and least-
+ * squares quasi-Newton minimisation algorithms.
+ * Copies initial DOF values.
+ */
+static void init_dof_initial_values(int ndim, ColumnVector& x)
+{
+	int i;
+	Minimisation* minimisation = static_cast<Minimisation*> (GlobalVariableMinimisation);
+	FE_value *dof_initial_values = minimisation->get_dof_initial_values();
+	for (i = 0; i < ndim; i++)
+	{
+		x(i+1) = static_cast<double>(dof_initial_values[i]);
+	}
+}
+
+/***************************************************************************//**
+ * The objective function for the Opt++ quasi-Newton minimisation.
+ */
+void objective_function_QN(int ndim, const ColumnVector& x, double& fx,
+		int& result)
+{
+	int i;
+	Minimisation* minimisation = static_cast<Minimisation*> (GlobalVariableMinimisation);
+	// ColumnVector's index'd from 1...
+	for (i = 0; i < ndim; i++)
+	{
+		minimisation->set_dof_value(i, x(i + 1));
+	}
+	//minimisation->list_dof_values();
+	minimisation->do_fieldassignments();
+
+	FE_value objectiveFunctionValue = 0.0;
+	minimisation->evaluate_objective_function(&objectiveFunctionValue);
+	fx = static_cast<double>(objectiveFunctionValue);
+	//cout << "Objective Value = " << fx << endl;
+	result = NLPFunction;
+}
+
+/**
+ * Naive wrapper around a quasi-Newton minimisation.
+ */
+int Minimisation::minimise_QN()
+{
+	cmzn_fieldmodule_begin_change(field_module);
+	char message[] = { "Solution from quasi-newton" };
+	// need a handle on this object...
+	// FIXME: need to find and use "user data" in the Opt++ methods.
+	GlobalVariableMinimisation = static_cast<void*> (this);
+
+	FDNLF1 nlp(total_dof, objective_function_QN, init_dof_initial_values);
+	OptQNewton objfcn(&nlp);
+	objfcn.setSearchStrategy(LineSearch);
+	objfcn.setFcnTol(optimisation.functionTolerance);
+	objfcn.setGradTol(optimisation.gradientTolerance);
+	objfcn.setStepTol(optimisation.stepTolerance);
+	objfcn.setMaxIter(optimisation.maximumIterations);
+	objfcn.setMaxFeval(optimisation.maximumNumberFunctionEvaluations);
+	objfcn.setMaxStep(optimisation.maximumStep);
+	objfcn.setMinStep(optimisation.minimumStep);
+	objfcn.setLineSearchTol(optimisation.linesearchTolerance);
+	objfcn.setMaxBacktrackIter(optimisation.maximumBacktrackIterations);
+	/* @todo Add in support for trust region methods
+	objfcn.setTRSize(optimisation.trustRegionSize);
+	*/
+
+	// send Opt++ log text to string buffer
+	if (!objfcn.setOutputFile(optppMessageStream))
+		cerr << "main: output file open failed" << endl;
+	objfcn.optimize();
+	objfcn.printStatus(message);
+	objfcn.cleanup();
+
+	ColumnVector solution = nlp.getXc();
+	int i;
+	for (i = 0; i < total_dof; i++)
+		this->set_dof_value(i, solution(i + 1));
+	//list_dof_values();
+	cmzn_fieldmodule_end_change(field_module);
+	return 1;
+}
+
+/***************************************************************************//**
+ * The objective function for the Opt++ least-squares quasi-Newton minimisation.
+ */
+void objective_function_LSQ(int ndim, const ColumnVector& x, ColumnVector& fx,
+		int& result, void* iterationCounterVoid)
+{
+	//int* iterationCounter = static_cast<int*>(iterationCounterVoid);
+	//std::cout << "objective function called " << ++(*iterationCounter) << " times." << std::endl;
+	USE_PARAMETER(iterationCounterVoid);
+	int i;
+	Minimisation* minimisation = static_cast<Minimisation*> (GlobalVariableMinimisation);
+	// ColumnVector's index'd from 1...
+	for (i = 0; i < ndim; i++)
+	{
+		minimisation->set_dof_value(i, x(i + 1));
+	}
+	//minimisation->list_dof_values();
+	minimisation->invalidate_dependent_field_caches();
+	minimisation->do_fieldassignments();
+
+	int return_code = 1;
+	// NEWMAT::ColumnVector::element(int m) is 0-based, not 1 as are other interfaces
+	int termIndex = 0;
+	for (ObjectiveFieldDataVector::iterator iter = minimisation->objectiveFields.begin();
+		iter != minimisation->objectiveFields.end(); ++iter)
+	{
+		ObjectiveFieldData *objective = *iter;
+		const int bufferSize = objective->bufferSize;
+		FE_value *buffer = objective->buffer;
+		if (objective->numTerms > 0)
+			return_code = objective->field->evaluate_sum_square_terms(*(minimisation->field_cache), bufferSize, buffer);
+		else
+			return_code = (CMZN_OK == cmzn_field_evaluate_real(objective->field, minimisation->field_cache, objective->bufferSize, objective->buffer));
+		if (!return_code)
+		{
+			// GRC: should record failure properly
+			display_message(ERROR_MESSAGE, "Failed to evaluate least squares terms for objective field %s", objective->field->name);
+			break;
+		}
+		for (i = 0; i < bufferSize; ++i)
+			fx.element(termIndex++) = buffer[i];
+	}
+	result = NLPFunction;
+}
+
+/**
+ * Least-Squares Quasi-Newton minimisation using Opt++
+ */
+int Minimisation::minimise_LSQN()
+{
+	cmzn_fieldmodule_begin_change(field_module);
+	int iterationCounter = 0;
+	char message[] = { "Solution from newton least squares" };
+	// need a handle on this object...
+	GlobalVariableMinimisation = static_cast<void*> (this);
+	LSQNLF nlp(total_dof, totalLeastSquaresTerms,
+		objective_function_LSQ, init_dof_initial_values, (OPTPP::INITCONFCN)NULL,
+		(void*)(&iterationCounter));
+	OptNewton objfcn(&nlp);
+	objfcn.setSearchStrategy(LineSearch);
+	// send Opt++ log text to string buffer
+	if (!objfcn.setOutputFile(optppMessageStream))
+		cerr << "main: output file open failed" << endl;
+	objfcn.setFcnTol(optimisation.functionTolerance);
+	objfcn.setGradTol(optimisation.gradientTolerance);
+	objfcn.setStepTol(optimisation.stepTolerance);
+	objfcn.setMaxIter(optimisation.maximumIterations);
+	objfcn.setMaxFeval(optimisation.maximumNumberFunctionEvaluations);
+	objfcn.setMaxStep(optimisation.maximumStep);
+	objfcn.setMinStep(optimisation.minimumStep);
+	objfcn.setLineSearchTol(optimisation.linesearchTolerance);
+	objfcn.setMaxBacktrackIter(optimisation.maximumBacktrackIterations);
+	/* @todo Add in support for trust region methods
+	objfcn.setTRSize(optimisation.trustRegionSize);
+	*/
+	//nlp.setIsExpensive(false);
+	//nlp.setDebug();
+	objfcn.optimize();
+	objfcn.printStatus(message);
+	ColumnVector solution = nlp.getXc();
+	int i;
+	for (i = 0; i < total_dof; i++)
+		this->set_dof_value(i, solution(i + 1));
+	//list_dof_values();
+	cmzn_fieldmodule_end_change(field_module);
+	return 1;
+}
+
+/**
+ * Newton minimisation directly using Zinc field parameter derivatives and Newmat.
+ */
+int Minimisation::minimise_Newton()
+{
+	if (this->optimisation.dependentFields.size() != 1)
+	{
+		display_message(ERROR_MESSAGE, "Optimisation optimise NEWTON:  Newton method only works with one dependent field");
+		return 0;
+	}
+	Fieldmodule fieldmodule(cmzn_fieldmodule_access(this->field_module));
+	cmzn_field *dependentFieldInternal = this->optimisation.dependentFields.front().dependentField;
+	Field dependentField(cmzn_field_access(dependentFieldInternal));
+	Fieldparameters fieldparameters = dependentField.getFieldparameters();
+	// need internal class to access some query API which is not yet publicly exposed
+	cmzn_fieldparameters *fieldparametersInternal = fieldparameters.getId();
+	if (!fieldparameters.isValid())
+	{
+		display_message(ERROR_MESSAGE, "Optimisation optimise NEWTON:  Could not get field parameters for dependent field which must be finite element type");
+		return 0;
+	}
+	if (CMZN_OK != fieldparameters.setTime(this->optimisation.fieldParametersTime))
+	{
+		display_message(ERROR_MESSAGE, "Optimisation optimise NEWTON:  Invalid field parameters time");
+		return 0;
+	}
+	const int globalParameterCount = fieldparameters.getNumberOfParameters();
+	display_message(INFORMATION_MESSAGE, "Optimisation optimise NEWTON:  Parameters count %d\n", globalParameterCount);
+
+	Mesh highestDimensionMesh;
+	for (int d = 3; d >= 1; --d)
+	{
+		highestDimensionMesh = fieldmodule.findMeshByDimension(d);
+		if (highestDimensionMesh.getSize() > 0)
+			break;
+	}
+
+	Differentialoperator parameterDerivative1 = fieldparameters.getDerivativeOperator(/*order*/1);
+	Differentialoperator parameterDerivative2 = fieldparameters.getDerivativeOperator(/*order*/2);
+
+	Fieldcache fieldcache = fieldmodule.createFieldcache();
+	fieldcache.setTime(this->optimisation.fieldParametersTime);
+
+	// set up optional reduced parameters for conditional field
+	std::vector<int> conditionalParameterIndex;  // map from global to conditional parameter index
+	std::vector<int> globalParameterIndex; // map from conditional to global parameter index
+	int conditionalParameterCount = 0;
+	cmzn_field *conditionalFieldInternal = this->optimisation.getConditionalField(dependentFieldInternal);
+	if (conditionalFieldInternal)
+	{
+		conditionalParameterIndex.resize(globalParameterCount, -1);  // set included parameters to conditional index
+		for (int i = 0; i < globalParameterCount; ++i)
+		{
+			int fieldComponent, version;
+			cmzn_node_value_label valueLabel;
+			cmzn_node *node = fieldparametersInternal->getNodeParameter(i, fieldComponent, valueLabel, version);
+			fieldcache.getId()->setNode(node);
+			if (cmzn_field_evaluate_boolean(conditionalFieldInternal, fieldcache.getId()))
+			{
+				conditionalParameterIndex[i] = conditionalParameterCount;
+				++conditionalParameterCount;
+			}
+		}
+		globalParameterIndex.resize(conditionalParameterCount);
+		for (int i = 0; i < globalParameterCount; ++i)
+		{
+			const int conditionalIndex = conditionalParameterIndex[i];
+			if (conditionalIndex >= 0)
+			{
+				globalParameterIndex[conditionalIndex] = i;
+			}
+		}
+		display_message(INFORMATION_MESSAGE, "Optimisation optimise NEWTON:  Conditional parameters count %d\n", conditionalParameterCount);
+		//for (int i = 0; i < conditionalParameterCount; ++i)
+		//{
+		//	display_message(INFORMATION_MESSAGE, "  Param[%d] = %d", i, globalParameterIndex[i]);
+		//}
+	}
+	int solveParameterCount = (conditionalFieldInternal) ? conditionalParameterCount : globalParameterCount;
+
+	NEWMAT::ColumnVector globalJacobian(solveParameterCount);
+	globalJacobian = 0.0;
+	NEWMAT::SquareMatrix globalHessian(solveParameterCount);
+	globalHessian = 0.0;
+	std::vector<bool> parameterUsed(solveParameterCount, false);  // set to true if parameter used in element
+
+	std::vector<int> elementParameterIndexes;  // grows to fit maximum elementParametersCount
+	std::vector<double> elementJacobian;  // grows to fit maximum elementParametersCount
+	std::vector<double> elementHessian;  // grows to fit maximum elementParametersCount*elementParametersCount
+
+	for (ObjectiveFieldDataVector::iterator fieldIter = this->objectiveFields.begin();
+		fieldIter != this->objectiveFields.end(); ++fieldIter)
+	{
+		ObjectiveFieldData *objective = *fieldIter;
+		Field objectiveField = Field(cmzn_field_access(objective->field));
+		// use mesh from mesh integral, or host mesh for nodeset operator, falling back to highest dimension mesh if neither
+		Mesh mesh = highestDimensionMesh;
+		FieldMeshIntegral meshIntegral = objectiveField.castMeshIntegral();
+		FieldNodesetOperator nodesetOperator = objectiveField.castNodesetOperator();
+		if (meshIntegral.isValid())
+		{
+			mesh = meshIntegral.getMesh();
+		}
+		else if (nodesetOperator.isValid())
+		{
+			Field elementMapField = nodesetOperator.getElementMapField();
+			if (elementMapField.isValid())
+			{
+				FE_field *feField = nullptr;
+				Computed_field_get_type_finite_element(elementMapField.getId(), &feField);
+				if (feField)
+				{
+					FE_mesh *hostMesh = feField->getElementXiHostMesh();
+					FE_nodeset *feNodeset = cmzn_nodeset_get_FE_nodeset_internal(nodesetOperator.getNodeset().getId());
+					FE_mesh_embedded_node_field *embeddedNodeField = feField->getEmbeddedNodeField(feNodeset);
+					if ((hostMesh) && (embeddedNodeField))
+					{
+						mesh = Mesh(cmzn_mesh_create(hostMesh));
+					}
+				}
+			}
+		}
+		if (objectiveField.getNumberOfComponents() > 1)
+		{
+			objectiveField = fieldmodule.createFieldSumComponents(objectiveField);
+		}
+
+		Element element;
+		Elementiterator elementIter = mesh.createElementiterator();
+		int elementIndex = 0;
+		while ((element = elementIter.next()).isValid())
+		{
+			++elementIndex;
+			//display_message(INFORMATION_MESSAGE, "Element %d (%d/%d)\n", element.getIdentifier(), elementIndex, elementCount);
+			fieldcache.setElement(element);
+			if (conditionalFieldInternal)
+			{
+				if (!cmzn_field_evaluate_boolean(conditionalFieldInternal, fieldcache.getId()))
+				{
+					continue;
+				}
+			}
+			const int elementParametersCount = fieldparameters.getNumberOfElementParameters(element);
+			if (elementParametersCount <= 0)
+			{
+				continue;  // GRC handle -1 error?
+			}
+			if (elementParametersCount > static_cast<int>(elementParameterIndexes.size()))
+			{
+				elementParameterIndexes.resize(elementParametersCount);
+				elementJacobian.resize(elementParametersCount);
+				elementHessian.resize(elementParametersCount*elementParametersCount);
+			}
+			fieldparameters.getElementParameterIndexesZero(element, elementParametersCount, elementParameterIndexes.data());
+
+			const int result1 = objectiveField.evaluateDerivative(parameterDerivative1, fieldcache, elementParametersCount, elementJacobian.data());
+			if (result1 != CMZN_OK)
+			{
+				display_message(ERROR_MESSAGE, "Optimisation optimise NEWTON:  Failed to evaluate element Jacobian");
+				return 0;
+
+			}
+			const int result2 = objectiveField.evaluateDerivative(parameterDerivative2, fieldcache, elementParametersCount*elementParametersCount, elementHessian.data());
+			if (result2 != CMZN_OK)
+			{
+				display_message(ERROR_MESSAGE, "Optimisation optimise NEWTON:  Failed to evaluate element Hessian");
+				return 0;
+			}
+
+			// assemble
+			const double *elementHessianRow = elementHessian.data();
+			for (int i = 0; i < elementParametersCount; ++i)
+			{
+				int row = elementParameterIndexes[i];
+				if ((!conditionalFieldInternal) || ((row = conditionalParameterIndex[row]) >= 0))
+				{
+					parameterUsed[row] = true;
+					globalJacobian.element(row) -= elementJacobian[i];
+					for (int j = 0; j < elementParametersCount; ++j)
+					{
+						int col = elementParameterIndexes[j];
+						if ((!conditionalFieldInternal) || ((col = conditionalParameterIndex[col]) >= 0))
+						{
+							globalHessian.element(row, col) += elementHessianRow[j];
+						}
+					}
+					elementHessianRow += elementParametersCount;
+				}
+			}
+		}
+	}
+
+	for (int i = 0; i < solveParameterCount; ++i)
+	{
+		if (!parameterUsed[i])
+		{
+			globalHessian.element(i, i) = 1.0;
+			// warn which parameter is eliminated
+			cmzn_node_value_label valueLabel;
+			int fieldComponent, version;
+			cmzn_node *node = fieldparametersInternal->getNodeParameter(i, fieldComponent, valueLabel, version);
+			display_message(WARNING_MESSAGE, "Optimisation optimise NEWTON:  Parameter %d (node %d, component %d, %s, version %d) is unused in elements; eliminating.",
+				i, (node) ? node->getIdentifier() : -1, fieldComponent + 1, cmzn_node_value_label_conversion::to_string(valueLabel), version + 1);
+		}
+	}
+
+	// solve
+	NEWMAT::CroutMatrix LUmatrix = globalHessian;
+	if (LUmatrix.IsSingular())
+	{
+		display_message(ERROR_MESSAGE, "Optimisation optimise NEWTON:  Solution is singular.");
+		return 0;
+	}
+	NEWMAT::ColumnVector increment = LUmatrix.i()*globalJacobian;
+	const double *incrementData = increment.data();
+	std::vector<double> globalIncrement;
+	if (conditionalFieldInternal)
+	{
+		globalIncrement.resize(globalParameterCount, 0.0);
+		for (int i = 0; i < solveParameterCount; ++i)
+		{
+			globalIncrement[globalParameterIndex[i]] = incrementData[i];
+		}
+		incrementData = globalIncrement.data();
+	}
+	const int result = fieldparameters.addParameters(globalParameterCount, incrementData);
+	if (result != CMZN_OK)
+	{
+		display_message(ERROR_MESSAGE, "Optimisation optimise NEWTON:  Failed to add solution vector.");
+		return 0;
+	}
+
+    if (conditionalFieldInternal)
+    {
+        cmzn_field_destroy(&conditionalFieldInternal);
+    }
+
+	return 1;
+}